<?xml version="1.0" encoding="utf-8"?>
<resources>
    <string name="app_name" translatable="false">NewPipe</string>
    <string name="main_bg_subtitle">Tap search to get started</string>
    <string name="view_count_text">%1$s views</string>
    <string name="upload_date_text">Published on %1$s</string>
    <string name="no_player_found">No stream player found. Do you want to install VLC?</string>
    <string name="no_player_found_toast">No stream player found (you can install VLC to play it).</string>
    <string name="install">Install</string>
    <string name="cancel">Cancel</string>
    <string name="fdroid_vlc_url" translatable="false">https://f-droid.org/repository/browse/?fdfilter=vlc&amp;fdid=org.videolan.vlc</string>
    <string name="open_in_browser">Open in browser</string>
    <string name="open_in_popup_mode">Open in popup mode</string>
    <string name="share">Share</string>
    <string name="download">Download</string>
    <string name="controls_download_desc">Download stream file</string>
    <string name="search">Search</string>
    <string name="settings">Settings</string>
    <string name="did_you_mean">Did you mean: %1$s\?</string>
    <string name="share_dialog_title">Share with</string>
    <string name="choose_browser">Choose browser</string>
    <string name="screen_rotation">rotation</string>
    <string name="use_external_video_player_title">Use external video player</string>
    <string name="use_external_video_player_summary">Removes audio at SOME resolutions</string>
    <string name="use_external_audio_player_title">Use external audio player</string>
    <string name="popup_mode_share_menu_title">NewPipe popup mode</string>
    <string name="rss_button_title" translatable="false">RSS</string>
    <string name="subscribe_button_title">Subscribe</string>
    <string name="subscribed_button_title">Subscribed</string>
    <string name="unsubscribe">Unsubscribe</string>
    <string name="channel_unsubscribed">Channel unsubscribed</string>
    <string name="subscription_change_failed">Could not change subscription</string>
    <string name="subscription_update_failed">Could not update subscription</string>
    <string name="show_info">Show info</string>

    <string name="tab_main">Main</string>
    <string name="tab_subscriptions">Subscriptions</string>
    <string name="tab_bookmarks">Bookmarked Playlists</string>
    <string name="tab_new">New Tab</string>
    <string name="tab_choose">Choose Tab</string>

    <string name="fragment_whats_new">What\'s New</string>

    <string name="controls_background_title">Background</string>
    <string name="controls_popup_title">Popup</string>
    <string name="controls_add_to_playlist_title">Add To</string>

    <string name="download_path_title">Video download path</string>
    <string name="download_path_summary">Path to store downloaded videos in</string>
    <string name="download_path_dialog_title">Enter download path for videos</string>

    <string name="download_path_audio_title">Audio download folder</string>
    <string name="download_path_audio_summary">Downloaded audio is stored here</string>
    <string name="download_path_audio_dialog_title">Enter download path for audio files</string>

    <string name="autoplay_by_calling_app_title">Autoplay</string>
    <string name="autoplay_by_calling_app_summary">Plays a video when NewPipe is called from another app</string>
    <string name="default_resolution_title">Default resolution</string>
    <string name="default_popup_resolution_title">Default popup resolution</string>
    <string name="show_higher_resolutions_title">Show higher resolutions</string>
    <string name="show_higher_resolutions_summary">Only some devices support playing 2K/4K videos</string>
    <string name="play_with_kodi_title">Play with Kodi</string>
    <string name="kore_not_found">Kore app not found. Install it?</string>
    <string name="kore_package" translatable="false">org.xbmc.kore</string>
    <string name="show_play_with_kodi_title">Show \"Play with Kodi\" option</string>
    <string name="show_play_with_kodi_summary">Display an option to play a video via Kodi media center</string>
    <string name="play_audio">Audio</string>
    <string name="default_audio_format_title">Default audio format</string>
    <string name="default_video_format_title">Default video format</string>
    <string name="theme_title">Theme</string>
    <string name="light_theme_title">Light</string>
    <string name="dark_theme_title">Dark</string>
    <string name="black_theme_title">Black</string>
    <string name="popup_remember_size_pos_title">Remember popup size and position</string>
    <string name="popup_remember_size_pos_summary">Remember last size and position of popup</string>
    <string name="use_inexact_seek_title">Use fast inexact seek</string>
    <string name="use_inexact_seek_summary">Inexact seek allows the player to seek to positions faster with reduced precision</string>
    <string name="download_thumbnail_title">Load thumbnails</string>
<<<<<<< HEAD
    <string name="download_thumbnail_summary">When off no thumbnails load, saving data and memory usage. Changes clear both in-memory and on-disk image cache.</string>
    <string name="show_comments_title">Show comments</string>
    <string name="show_comments_summary">Disable to stop showing comments</string>
=======
    <string name="download_thumbnail_summary">Turn off to prevent loading thumbnails, saving data and memory usage. Changes clear both in-memory and on-disk image cache.</string>
>>>>>>> 6c7b90e1
    <string name="thumbnail_cache_wipe_complete_notice">Image cache wiped</string>
    <string name="metadata_cache_wipe_title">Wipe cached metadata</string>
    <string name="metadata_cache_wipe_summary">Remove all cached webpage data</string>
    <string name="metadata_cache_wipe_complete_notice">Metadata cache wiped</string>
    <string name="auto_queue_title">Auto-queue next stream</string>
    <string name="auto_queue_summary">Auto-append a related stream when playing the last stream in a non-repeating queue.</string>
    <string name="volume_gesture_control_title">Volume gesture control</string>
    <string name="volume_gesture_control_summary">Use gestures to control the volume of the player</string>
    <string name="brightness_gesture_control_title">Brightness gesture control</string>
    <string name="brightness_gesture_control_summary">Use gestures to control the brightness of the player</string>
    <string name="player_gesture_controls_title">Player gesture controls</string>
    <string name="player_gesture_controls_summary">Use gestures to control the brightness and volume of the player</string>
    <string name="show_search_suggestions_title">Search suggestions</string>
    <string name="show_search_suggestions_summary">Show suggestions when searching</string>
    <string name="enable_search_history_title">Search history</string>
    <string name="enable_search_history_summary">Store search queries locally</string>
    <string name="enable_watch_history_title">History &amp; Cache</string>
    <string name="enable_watch_history_summary">Keep track of watched videos</string>
    <string name="resume_on_audio_focus_gain_title">Resume on focus gain</string>
    <string name="resume_on_audio_focus_gain_summary">Continue playing after interruptions (e.g. phone calls)</string>
    <string name="download_dialog_title">Download</string>
    <string name="next_video_title">Up next</string>
    <string name="autoplay_title">Autoplay</string>
    <string name="show_next_and_similar_title">Show \'Next\' and \'Similar\' videos</string>
    <string name="show_hold_to_append_title">Show \"Hold to append\" tip</string>
    <string name="show_hold_to_append_summary">Show tip when background or popup button is pressed on video details page</string>
    <string name="url_not_supported_toast">Unsupported URL</string>
    <string name="default_content_country_title">Default content country</string>
    <string name="service_title">Service</string>
    <string name="content_language_title">Default content language</string>
    <string name="settings_category_player_title">Player</string>
    <string name="settings_category_player_behavior_title">Behavior</string>
    <string name="settings_category_video_audio_title">Video &amp; audio</string>
    <string name="settings_category_history_title">History &amp; cache</string>
    <string name="settings_category_popup_title">Popup</string>
    <string name="settings_category_appearance_title">Appearance</string>
    <string name="settings_category_other_title">Other</string>
    <string name="settings_category_debug_title">Debug</string>
    <string name="settings_category_updates_title">Updates</string>
    <string name="background_player_playing_toast">Playing in background</string>
    <string name="popup_playing_toast">Playing in popup mode</string>
    <string name="background_player_append">Queued on background player</string>
    <string name="popup_playing_append">Queued on popup player</string>
    <string name="c3s_url" translatable="false">https://www.c3s.cc/</string>
    <string name="play_btn_text">Play</string>
    <string name="content">Content</string>
    <string name="show_age_restricted_content_title">Age restricted content</string>
    <string name="video_is_age_restricted">Show age restricted video. Allowing such material is possible from Settings.</string>
    <string name="duration_live">LIVE</string>
    <string name="duration_live_button" translatable="false">LIVE</string>
    <string name="downloads">Downloads</string>
    <string name="downloads_title">Downloads</string>
    <string name="error_report_title">Error report</string>
    <string name="all">All</string>
    <string name="channel">Channel</string>
    <string name="channels">Channels</string>
    <string name="playlist">Playlist</string>
    <string name="playlists">Playlists</string>
    <string name="videos">Videos</string>
    <string name="comments">Comments</string>
    <string name="tracks">Tracks</string>
    <string name="users">Users</string>
    <string name="events">Events</string>
    <string name="yes">Yes</string>
    <string name="later">Later</string>
    <string name="disabled">Disabled</string>
    <string name="filter">Filter</string>
    <string name="refresh">Refresh</string>
    <string name="clear">Clear</string>
    <string name="popup_resizing_indicator_title">Resizing</string>
    <string name="best_resolution">Best resolution</string>
    <string name="undo">Undo</string>
    <string name="file_deleted">File deleted</string>
    <string name="play_all">Play All</string>
    <string name="always">Always</string>
    <string name="just_once">Just Once</string>
    <string name="file">File</string>

    <string name="notification_channel_id" translatable="false">newpipe</string>
    <string name="notification_channel_name">NewPipe Notification</string>
    <string name="notification_channel_description">Notifications for NewPipe background and popup players</string>

    <string name="app_update_notification_channel_id" translatable="false">newpipeAppUpdate</string>
    <string name="app_update_notification_channel_name">App Update Notification</string>
    <string name="app_update_notification_channel_description">Notifications for new NewPipe version</string>

    <string name="unknown_content">[Unknown]</string>

    <string name="toggle_orientation">Toggle Orientation</string>
    <string name="switch_to_background">Switch to Background</string>
    <string name="switch_to_popup">Switch to Popup</string>
    <string name="switch_to_main">Switch to Main</string>

    <string name="import_data_title">Import database</string>
    <string name="export_data_title">Export database</string>
    <string name="import_data_summary">Overrides your current history and subscriptions</string>
    <string name="export_data_summary">Export history, subscriptions and playlists</string>
    <string name="clear_views_history_title">Clear watch history</string>
    <string name="clear_views_history_summary">Deletes the history of played streams</string>
    <string name="delete_view_history_alert">Delete entire watch history?</string>
    <string name="view_history_deleted">Watch history deleted.</string>
    <string name="clear_search_history_title">Clear search history</string>
    <string name="clear_search_history_summary">Deletes history of search keywords</string>
    <string name="delete_search_history_alert">Delete entire search history?</string>
    <string name="search_history_deleted">Search history deleted.</string>
    <!-- error strings -->
    <string name="general_error">Error</string>
    <string name="download_to_sdcard_error_title">External storage unavailable</string>
    <string name="download_to_sdcard_error_message">Downloading to external SD card not yet possible. Reset download folder location\?</string>
    <string name="network_error">Network error</string>
    <string name="could_not_load_thumbnails">Could not load all thumbnails</string>
    <string name="youtube_signature_decryption_error">Could not decrypt video URL signature</string>
    <string name="parsing_error">Could not parse website</string>
    <string name="light_parsing_error">Could not parse website completely</string>
    <string name="content_not_available">Content unavailable</string>
    <string name="blocked_by_gema">Blocked by GEMA</string>
    <string name="could_not_setup_download_menu">Could not set up download menu</string>
    <string name="live_streams_not_supported">Live streams are not supported yet</string>
    <string name="could_not_get_stream">Could not get any stream</string>
    <string name="could_not_load_image">Could not load image</string>
    <string name="app_ui_crash">App/UI crashed</string>
    <string name="player_stream_failure">Could not play this stream</string>
    <string name="player_unrecoverable_failure">Unrecoverable player error occurred</string>
    <string name="player_recoverable_failure">Recovering from player error</string>
    <string name="external_player_unsupported_link_type">External players don\'t support these types of links</string>
    <string name="invalid_url_toast">Invalid URL</string>
    <string name="video_streams_empty">No video streams found</string>
    <string name="audio_streams_empty">No audio streams found</string>
    <string name="invalid_directory">No such folder</string>
    <string name="invalid_source">No such file/content source</string>
    <string name="invalid_file">The file doesn\'t exist or permission to read or write to it is lacking</string>
    <string name="file_name_empty_error">Filename cannot be empty</string>
    <string name="error_occurred_detail">An error occurred: %1$s</string>
    <string name="no_streams_available_download">No streams available to download</string>
    <string name="saved_tabs_invalid_json">Using default tabs, error while reading saved tabs</string>
    <string name="restore_defaults">Restore defaults</string>
    <string name="restore_defaults_confirmation">Do you want to restore the defaults?</string>

    <!-- error activity -->
    <string name="sorry_string">Sorry, that should not have happened.</string>
    <string name="guru_meditation" translatable="false">Guru Meditation.</string>
    <string name="error_report_button_text">Report error via e-mail</string>
    <string name="error_snackbar_message">Sorry, some errors occurred.</string>
    <string name="error_snackbar_action">REPORT</string>
    <string name="what_device_headline">Info:</string>
    <string name="what_happened_headline">What happened:</string>
    <string name="info_labels">What:\\nRequest:\\nContent Lang:\\nService:\\nGMT Time:\\nPackage:\\nVersion:\\nOS version:</string>
    <string name="your_comment">Your comment (in English):</string>
    <string name="error_details_headline">Details:</string>


    <!-- Content descriptions (for better accessibility) -->
    <string name="list_thumbnail_view_description">Video preview thumbnail</string>
    <string name="detail_thumbnail_view_description">Video preview thumbnail</string>
    <string name="detail_uploader_thumbnail_view_description">Uploader\'s avatar thumbnail</string>
    <string name="detail_likes_img_view_description">Likes</string>
    <string name="detail_dislikes_img_view_description">Dislikes</string>
    <string name="use_tor_title">Use Tor</string>
    <string name="use_tor_summary">(Experimental) Force download traffic through Tor for increased privacy (streaming videos not yet supported).</string>
    <string name="report_error">Report an Error</string>
    <string name="user_report">User report</string>
    <string name="search_no_results">No results</string>
    <string name="empty_view_no_videos" translatable="false">@string/no_videos</string>
    <string name="empty_view_no_comments" translatable="false">@string/no_comments</string>
    <string name="empty_subscription_feed_subtitle">Nothing here but crickets</string>
    <string name="detail_drag_description">Drag to reorder</string>

    <string name="err_dir_create">Cannot create download directory \'%1$s\'</string>
    <string name="info_dir_created">Created download directory \'%1$s\'</string>

    <string name="video">Video</string>
    <string name="audio">Audio</string>
    <string name="retry">Retry</string>
    <string name="storage_permission_denied">Storage access permission denied</string>

    <string name="short_thousand">K</string>
    <string name="short_million">M</string>
    <string name="short_billion">B</string>

    <!--Zero don't get selected (in some languages) as it is not a "special case" for android-->
    <string name="no_subscribers">No subscribers</string>
    <plurals name="subscribers">
        <item quantity="one">%s subscriber</item>
        <item quantity="other">%s subscribers</item>
    </plurals>
    <string name="subscribers_count_not_available">Subscribers count not available</string>

    <string name="no_views">No views</string>
    <plurals name="views">
        <item quantity="one">%s view</item>
        <item quantity="other">%s views</item>
    </plurals>

    <string name="no_videos">No videos</string>
    <plurals name="videos">
    <item quantity="one">Video</item>
    <item quantity="other">Videos</item>
</plurals>

    <string name="no_comments">No comments</string>
    <plurals name="comments">
        <item quantity="one">%s comment</item>
        <item quantity="other">%s comments</item>
    </plurals>

    <!-- Missions -->
    <string name="start">Start</string>
    <string name="pause">Pause</string>
    <string name="view">Play</string>
    <string name="create">Create</string>
    <string name="delete">Delete</string>
    <string name="delete_one">Delete One</string>
    <string name="delete_all">Delete All</string>
    <string name="checksum">Checksum</string>
    <string name="dismiss">Dismiss</string>
    <string name="rename">Rename</string>

    <!-- Fragment -->
    <string name="add">New mission</string>
    <string name="finish">OK</string>

    <!-- Msg -->
    <string name="msg_name">Filename</string>
    <string name="msg_threads">Threads</string>
    <string name="msg_error">Error</string>
    <string name="msg_server_unsupported">Unsupported server</string>
    <string name="msg_exists">File already exists</string>
    <string name="msg_url_malform">Malformed URL or Internet not available</string>
    <string name="msg_running">NewPipe Downloading</string>
    <string name="msg_running_detail">Tap for details</string>
    <string name="msg_wait">Please wait…</string>
    <string name="msg_copied">Copied to clipboard</string>
    <string name="no_available_dir">Please select an available download folder</string>
    <string name="msg_popup_permission">This permission is needed to\nopen in popup mode</string>
    <string name="one_item_deleted">1 item deleted.</string>

    <!-- Checksum types -->
    <string name="md5" translatable="false">MD5</string>
    <string name="sha1" translatable="false">SHA-1</string>
    <string name="reCaptchaActivity">reCAPTCHA</string>
    <string name="reCaptcha_title">reCAPTCHA challenge</string>
    <string name="recaptcha_request_toast">reCAPTCHA challenge requested</string>

    <!-- End of GigaGet's Strings -->

    <!-- Downloads -->
    <string name="settings_category_downloads_title">Download</string>
    <string name="settings_file_charset_title">Allowed characters in filenames</string>
    <string name="settings_file_replacement_character_summary">Invalid characters are replaced with this value</string>
    <string name="settings_file_replacement_character_title">Replacement character</string>

    <string name="charset_letters_and_digits_value" translatable="false">[^\\w\\d]+</string>
    <string name="charset_most_special_characters_value" translatable="false">[\\n\\r|\\?*&lt;":&gt;/']+</string>
    <string name="charset_letters_and_digits">Letters and digits</string>
    <string name="charset_most_special_characters">Most special characters</string>

    <string name="toast_no_player">No app installed to play this file</string>

    <!-- About -->
    <string name="title_activity_about">About NewPipe</string>
    <string name="action_settings">Settings</string>
    <string name="action_about">About</string>
    <string name="title_licenses">Third-party Licenses</string>
    <string name="copyright" formatted="true">© %1$s by %2$s under %3$s</string>
    <string name="error_unable_to_load_license">Could not load license</string>
    <string name="action_open_website">Open website</string>
    <string name="tab_about">About</string>
    <string name="tab_contributors">Contributors</string>
    <string name="tab_licenses">Licenses</string>
    <string name="app_description">Libre lightweight streaming on Android.</string>
    <string name="contribution_title">Contribute</string>
    <string name="contribution_encouragement">Whether you have ideas of; translation, design changes, code cleaning, or real heavy code changes—help is always welcome. The more is done the better it gets!</string>
    <string name="github_url" translatable="false">https://github.com/TeamNewPipe/NewPipe</string>
    <string name="view_on_github">View on GitHub</string>
    <string name="donation_title">Donate</string>
    <string name="donation_encouragement">NewPipe is developed by volunteers spending time bringing you the best experience. Give back to help developers make NewPipe even better while enjoying a cup of coffee.</string>
    <string name="donation_url" translatable="false">https://newpipe.schabi.org/donate</string>
    <string name="give_back">Give back</string>
    <string name="website_title">Website</string>
    <string name="website_encouragement">Visit the NewPipe Website for more info and news.</string>
    <string name="website_url" translatable="false">https://newpipe.schabi.org/</string>
    <string name="privacy_policy_title">NewPipe\'s Privacy Policy</string>
    <string name="privacy_policy_encouragement">The NewPipe project takes your privacy very seriously. Therefore, the app does not collect any data without your consent.\nNewPipe\'s privacy policy explains in detail what data is sent and stored when you send a crash report.</string>
    <string name="privacy_policy_url" translatable="false">https://newpipe.schabi.org/legal/privacy/</string>
    <string name="read_privacy_policy">Read privacy policy</string>
    <string name="app_license_title">NewPipe\'s License</string>
    <string name="app_license">NewPipe is copyleft libre software: You can use, study share and improve it at will. Specifically you can redistribute and/or modify it under the terms of the GNU General Public License as published by the Free Software Foundation, either version 3 of the License, or (at your option) any later version.</string>
    <string name="read_full_license">Read license</string>


    <!-- History -->
    <string name="title_activity_history">History</string>
    <string name="title_history_search">Searched</string>
    <string name="title_history_view">Watched</string>
    <string name="history_disabled">History is turned off</string>
    <string name="action_history">History</string>
    <string name="history_empty">The history is empty</string>
    <string name="history_cleared">History cleared</string>
    <string name="item_deleted">Item deleted</string>
    <string name="delete_item_search_history">Do you want to delete this item from search history?</string>
    <string name="delete_stream_history_prompt">Do you want to delete this item from watch history?</string>
    <string name="delete_all_history_prompt">Are you sure you want to delete all items from history?</string>
    <string name="title_last_played">Last Played</string>
    <string name="title_most_played">Most Played</string>

    <!-- Content -->
    <string name="main_page_content">Content of main page</string>
    <string name="main_page_content_summary">What tabs are shown on the main page</string>
    <string name="selection">Selection</string>
    <string name="blank_page_summary">Blank Page</string>
    <string name="kiosk_page_summary">Kiosk Page</string>
    <string name="subscription_page_summary">Subscription Page</string>
    <string name="feed_page_summary">Feed Page</string>
    <string name="channel_page_summary">Channel Page</string>
    <string name="select_a_channel">Select a channel</string>
    <string name="no_channel_subscribed_yet">No channel subscriptions yet</string>
    <string name="select_a_kiosk">Select a kiosk</string>
    <string name="export_complete_toast">Exported</string>
    <string name="import_complete_toast">Imported</string>
    <string name="no_valid_zip_file">No valid ZIP file</string>
    <string name="could_not_import_all_files">Warning: Could not import all files.</string>
    <string name="override_current_data">This will override your current setup.</string>
    <string name="import_settings">Do you want to also import settings?</string>
    <string name="error_unable_to_load_comments">Could not load comments</string>

    <!-- Kiosk Names -->
    <string name="kiosk">Kiosk</string>
    <string name="trending">Trending</string>
    <string name="top_50">Top 50</string>
    <string name="new_and_hot">New &amp; hot</string>
    <string name="conferences">Conferences</string>
    <string name="service_kiosk_string" translatable="false">%1$s/%2$s</string>

    <!-- Play Queue -->
    <string name="title_activity_background_player">Background player</string>
    <string name="title_activity_popup_player">Popup player</string>
    <string name="play_queue_remove">Remove</string>
    <string name="play_queue_stream_detail">Details</string>
    <string name="play_queue_audio_settings">Audio Settings</string>
    <string name="hold_to_append">Hold To enqueue</string>
    <string name="enqueue_on_background">Enqueue when backgrounded</string>
    <string name="enqueue_on_popup">Enqueue on new popup</string>
    <string name="start_here_on_main">Start playing here</string>
    <string name="start_here_on_background">Start here when backgrounded</string>
    <string name="start_here_on_popup">Start here on new popup</string>

    <!-- Drawer -->
    <string name="drawer_open">Open Drawer</string>
    <string name="drawer_close">Close Drawer</string>
    <string name="youtube" translatable="false">YouTube</string>
    <string name="soundcloud" translatable="false">SoundCloud</string>
    <string name="drawer_header_action_paceholder_text">Something will appear here soon ;D</string>


    <!-- Preferred player -->
    <string name="preferred_open_action_share_menu_title" translatable="false">NewPipe</string>
    <string name="preferred_open_action_settings_title">Preferred \'open\' action</string>
    <string name="preferred_open_action_settings_summary">Default action when opening content — %s</string>

    <string name="video_player">Video player</string>
    <string name="background_player">Background player</string>
    <string name="popup_player">Popup player</string>
    <string name="always_ask_open_action">Always ask</string>

    <string name="preferred_player_fetcher_notification_title">Getting info…</string>
    <string name="preferred_player_fetcher_notification_message">"Loading requested content"</string>

    <!-- Local Playlist -->
    <string name="create_playlist">New Playlist</string>
    <string name="delete_playlist">Delete</string>
    <string name="rename_playlist">Rename</string>
    <string name="playlist_name_input">Name</string>
    <string name="append_playlist">Add To Playlist</string>
    <string name="set_as_playlist_thumbnail">Set as Playlist Thumbnail</string>

    <string name="bookmark_playlist">Bookmark Playlist</string>
    <string name="unbookmark_playlist">Remove Bookmark</string>

    <string name="delete_playlist_prompt">Delete this playlist\?</string>
    <string name="playlist_creation_success">Playlist created</string>
    <string name="playlist_add_stream_success">Playlisted</string>
    <string name="playlist_thumbnail_change_success">Playlist thumbnail changed.</string>
    <string name="playlist_delete_failure">Could not delete playlist.</string>

    <!-- Players -->
    <string name="caption_none">No Captions</string>

    <string name="resize_fit">Fit</string>
    <string name="resize_fill">Fill</string>
    <string name="resize_zoom">Zoom</string>

    <string name="caption_auto_generated">Auto-generated</string>

    <!-- Caption Settings -->
    <string name="caption_setting_title">Captions</string>
    <string name="caption_setting_description">Modify player caption text scale and background styles. Requires app restart to take effect.</string>

    <!-- Debug Settings -->
    <string name="enable_leak_canary_title">Enable LeakCanary</string>
    <string name="enable_leak_canary_summary">Memory leak monitoring may cause the app to become unresponsive when heap dumping</string>

    <string name="enable_disposed_exceptions_title">Report out-of-lifecycle errors</string>
    <string name="enable_disposed_exceptions_summary">Force reporting of undeliverable Rx exceptions outside of fragment or activity lifecycle after disposal</string>

    <!-- Subscriptions import/export -->
    <string name="import_export_title">Import/export</string>
    <string name="import_title">Import</string>
    <string name="import_from">Import from</string>
    <string name="export_to">Export to</string>

    <string name="import_ongoing">Importing…</string>
    <string name="export_ongoing">Exporting…</string>

    <string name="import_file_title">Import file</string>
    <string name="previous_export">Previous export</string>

    <string name="subscriptions_import_unsuccessful">Could not import subscriptions</string>
    <string name="subscriptions_export_unsuccessful">Could not export subscriptions</string>

    <string name="import_youtube_instructions">Import YouTube subscriptions by downloading the export file:\n\n1. Go to this URL: %1$s\n2. Log in when asked\n3. A download should start (that\'s the export file) </string>
    <string name="import_soundcloud_instructions">Import a SoundCloud profile by typing either the URL or your ID:\n\n1. Enable \"desktop mode\" in a web-browser (the site is not available for mobile devices)\n2. Go to this URL: %1$s\n3. Log in when asked\n4. Copy the profile URL you were redirected to.</string>
    <string name="import_soundcloud_instructions_hint">yourID, soundcloud.com/yourid</string>

    <string name="import_network_expensive_warning">Keep in mind this operation can be network expensive.\n\nDo you want to continue?</string>

    <!-- Playback Parameters -->
    <string name="playback_speed_control">Playback Speed Controls</string>
    <string name="playback_tempo">Tempo</string>
    <string name="playback_pitch">Pitch</string>
    <string name="unhook_checkbox">Unlink (may cause distortion)</string>
    <string name="skip_silence_checkbox">Fast-forward during silence</string>
    <string name="playback_step">Step</string>
    <string name="playback_reset">Reset</string>

    <!-- GDPR dialog -->
    <string name="start_accept_privacy_policy">In order to comply with the European General Data Protection Regulation (GDPR), we herby draw your attention to NewPipe\'s privacy policy. Please read it carefully.\nYou must accept it to send us the bug report.</string>
    <string name="accept">Accept</string>
    <string name="decline">Decline</string>

    <!-- Limit mobile data usage  -->
    <string name="limit_data_usage_none_description">No limit</string>
    <string name="limit_mobile_data_usage_title">Limit resolution when using mobile data</string>
    <string name="limit_mobile_data_usage_value" translatable="false">@string/limit_data_usage_none_key</string>
    <string-array name="limit_data_usage_description_list">
        <item>@string/limit_data_usage_none_description</item>
        <item>1080p60</item>
        <item>1080p</item>
        <item>720p60</item>
        <item>720p</item>
        <item>480p</item>
        <item>360p</item>
        <item>240p</item>
        <item>144p</item>
    </string-array>

    <!-- Updates Settings -->
    <string name="updates_setting_title">Updates</string>
    <string name="updates_setting_description">Show a notification to prompt app update when a new version is available</string>

    <!-- Minimize to exit action -->
    <string name="minimize_on_exit_title">Minimize on app switch</string>
    <string name="minimize_on_exit_summary">Action when switching to other app from main video player — %s</string>
    <string name="minimize_on_exit_none_description">None</string>
    <string name="minimize_on_exit_background_description">Minimize to background player</string>
    <string name="minimize_on_exit_popup_description">Minimize to popup player</string>
	  <string name="list_view_mode">List view mode</string>
    <string name="list">List</string>
    <string name="grid">Grid</string>
	  <string name="auto">Auto</string>
    <string name="switch_view">Switch View</string>

    <!-- App update notification -->
    <string name="app_update_notification_content_title">NewPipe Update Available!</string>
    <string name="app_update_notification_content_text">Tap to download</string>



    <string name="missions_header_finished">Finished</string>
    <string name="missions_header_pending">In queue</string>

    <string name="paused">paused</string>
    <string name="queued">queued</string>
    <string name="post_processing">post-processing</string>

    <string name="enqueue">Queue</string>

    <string name="permission_denied">Action denied by the system</string>

    <!-- download notifications -->
    <string name="download_failed">Download failed</string>
    <string name="download_finished">Download finished</string>
    <string name="download_finished_more">%s downloads finished</string>

    <!-- dialog about existing downloads -->
    <string name="generate_unique_name">Generate unique name</string>
    <string name="overwrite">Overwrite</string>
    <string name="overwrite_warning">A downloaded file with this name already exists</string>
    <string name="download_already_running">There is a download in progress with this name</string>

    <!-- message dialog about download error -->
    <string name="show_error">Show error</string>
    <string name="label_code">Code</string>
    <string name="error_path_creation">The file can not be created</string>
    <string name="error_file_creation">The destination folder can not be created</string>
    <string name="error_permission_denied">Permission denied by the system</string>
    <string name="error_ssl_exception">Secure connection failed</string>
    <string name="error_unknown_host">Could not find the server</string>
    <string name="error_connect_host">Can not connect to the server</string>
    <string name="error_http_no_content">The server does not send data</string>
    <string name="error_http_unsupported_range">The server does not accept multi-threaded downloads, retry with @string/msg_threads = 1</string>
    <string name="error_http_requested_range_not_satisfiable">Requested range not satisfiable</string>
    <string name="error_http_not_found">Not found</string>
    <string name="error_postprocessing_failed">Post-processing failed</string>

    <string name="clear_finished_download">Clear finished downloads</string>
    <string name="msg_pending_downloads">Continue your %s pending transfers from Downloads</string>
    <string name="stop">Stop</string>
    <string name="max_retry_msg">Maximum retries</string>
    <string name="max_retry_desc">Maximum number of attempts before canceling the download</string>
    <string name="pause_downloads_on_mobile">Pause on switching to mobile data</string>
    <string name="pause_downloads_on_mobile_desc">Downloads that can not be paused will be restarted</string>

</resources><|MERGE_RESOLUTION|>--- conflicted
+++ resolved
@@ -76,13 +76,9 @@
     <string name="use_inexact_seek_title">Use fast inexact seek</string>
     <string name="use_inexact_seek_summary">Inexact seek allows the player to seek to positions faster with reduced precision</string>
     <string name="download_thumbnail_title">Load thumbnails</string>
-<<<<<<< HEAD
-    <string name="download_thumbnail_summary">When off no thumbnails load, saving data and memory usage. Changes clear both in-memory and on-disk image cache.</string>
     <string name="show_comments_title">Show comments</string>
     <string name="show_comments_summary">Disable to stop showing comments</string>
-=======
     <string name="download_thumbnail_summary">Turn off to prevent loading thumbnails, saving data and memory usage. Changes clear both in-memory and on-disk image cache.</string>
->>>>>>> 6c7b90e1
     <string name="thumbnail_cache_wipe_complete_notice">Image cache wiped</string>
     <string name="metadata_cache_wipe_title">Wipe cached metadata</string>
     <string name="metadata_cache_wipe_summary">Remove all cached webpage data</string>
