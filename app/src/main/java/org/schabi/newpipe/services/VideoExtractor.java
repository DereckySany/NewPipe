--- conflicted
+++ resolved
@@ -106,8 +106,7 @@
         return videoInfo;
     }
 
-
-<<<<<<< HEAD
+    //todo: add licence field
     public abstract int getErrorCode();
     public abstract String getErrorMessage();
 
@@ -126,22 +125,4 @@
     public abstract String getUploaderThumbnailUrl();
     public abstract VideoInfo.AudioStream[] getAudioStreams();
     public abstract VideoInfo.VideoStream[] getVideoStreams();
-=======
-    //todo: add licence field
-    protected abstract int getErrorCode();
-    protected abstract String getErrorMessage();
-    protected abstract String getVideoUrl(String videoId);
-    protected abstract String getVideoId(String siteUrl);
-    protected abstract int getTimeStamp();
-    protected abstract String getTitle();
-    protected abstract String getDescription();
-    protected abstract String getUploader();
-    protected abstract int getLength();
-    protected abstract long getViews();
-    protected abstract String getUploadDate();
-    protected abstract String getThumbnailUrl();
-    protected abstract String getUploaderThumbnailUrl();
-    protected abstract VideoInfo.AudioStream[] getAudioStreams();
-    protected abstract VideoInfo.VideoStream[] getVideoStreams();
->>>>>>> 93620371
 }