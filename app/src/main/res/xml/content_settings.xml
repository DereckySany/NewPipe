--- conflicted
+++ resolved
@@ -12,14 +12,13 @@
         android:summary="%s"
         android:title="@string/content_language_title"/>
 
-<<<<<<< HEAD
     <EditTextPreference
         app:iconSpaceReserved="false"
         android:dialogMessage="@string/peertube_instance_url_help"
         android:key="@string/peertube_instance_url_key"
         android:title="@string/peertube_instance_url_title"
         android:inputType="textUri" />
-=======
+
     <ListPreference
         app:iconSpaceReserved="false"
         android:defaultValue="@string/default_country_value"
@@ -28,7 +27,6 @@
         android:key="@string/content_country_key"
         android:summary="%s"
         android:title="@string/default_content_country_title"/>
->>>>>>> c0cbec70
 
     <SwitchPreference
         app:iconSpaceReserved="false"
