apply plugin: 'com.android.application'
apply plugin: 'kotlin-android'
apply plugin: 'kotlin-android-extensions'
apply plugin: 'kotlin-kapt'
apply plugin: 'checkstyle'

android {
    compileSdkVersion 29
    buildToolsVersion '29.0.3'

    defaultConfig {
        applicationId "org.schabi.newpipe"
        resValue "string", "app_name", "NewPipe"
        minSdkVersion 19
        targetSdkVersion 29
        versionCode 960
        versionName "0.20.6"

        multiDexEnabled true

        testInstrumentationRunner "androidx.test.runner.AndroidJUnitRunner"
        vectorDrawables.useSupportLibrary = true

        javaCompileOptions {
            annotationProcessorOptions {
                arguments = ["room.schemaLocation": "$projectDir/schemas".toString()]
            }
        }
    }

    buildTypes {
        debug {
            debuggable true

            // suffix the app id and the app name with git branch name
            def workingBranch = getGitWorkingBranch()
            def normalizedWorkingBranch = workingBranch.replaceFirst("^[^A-Za-z]+", "").replaceAll("[^0-9A-Za-z]+", "")
            if (normalizedWorkingBranch.isEmpty() || workingBranch == "master" || workingBranch == "dev") {
                // default values when branch name could not be determined or is master or dev
                applicationIdSuffix ".debug"
                resValue "string", "app_name", "NewPipe Debug"
            } else {
                applicationIdSuffix ".debug." + normalizedWorkingBranch
                resValue "string", "app_name", "NewPipe " + workingBranch
                archivesBaseName = 'NewPipe_' + normalizedWorkingBranch
            }
        }

        // Keep the release build type at the end of the list to override 'archivesBaseName' of
        // debug build. This seems to be a Gradle bug, therefore
        // TODO: update Gradle version
        release {
            minifyEnabled true
            shrinkResources false // disabled to fix F-Droid's reproducible build
            proguardFiles getDefaultProguardFile('proguard-android.txt'), 'proguard-rules.pro'
            archivesBaseName = 'app'
        }
    }

    lintOptions {
        checkReleaseBuilds false
        // Or, if you prefer, you can continue to check for errors in release builds,
        // but continue the build even when errors are found:
        abortOnError false
    }

    compileOptions {
        // Flag to enable support for the new language APIs
        coreLibraryDesugaringEnabled true

        sourceCompatibility JavaVersion.VERSION_1_8
        targetCompatibility JavaVersion.VERSION_1_8
        encoding 'utf-8'
    }

    kotlinOptions {
        jvmTarget = JavaVersion.VERSION_1_8
    }

    // Required and used only by groupie
    androidExtensions {
        experimental = true
    }

    sourceSets {
        androidTest.assets.srcDirs += files("$projectDir/schemas".toString())
    }

    buildFeatures {
        viewBinding true
    }
}

ext {
    icepickVersion = '3.2.0'
    checkstyleVersion = '8.38'
    stethoVersion = '1.5.1'
    leakCanaryVersion = '2.5'
    exoPlayerVersion = '2.11.8'
    androidxLifecycleVersion = '2.2.0'
    androidxRoomVersion = '2.3.0-alpha03'
    groupieVersion = '2.8.1'
    markwonVersion = '4.6.0'
    googleAutoServiceVersion = '1.0-rc7'
}

configurations {
    checkstyle
    ktlint
}

checkstyle {
    configFile rootProject.file('checkstyle.xml')
    ignoreFailures false
    showViolations true
    toolVersion = checkstyleVersion
}

task runCheckstyle(type: Checkstyle) {
    source 'src'
    include '**/*.java'
    exclude '**/gen/**'
    exclude '**/R.java'
    exclude '**/BuildConfig.java'
    exclude 'main/java/us/shandian/giga/**'

    classpath = configurations.checkstyle

    showViolations true

    reports {
        xml.enabled true
        html.enabled true
    }
}

def outputDir = "${project.buildDir}/reports/ktlint/"
def inputFiles = project.fileTree(dir: "src", include: "**/*.kt")

task runKtlint(type: JavaExec) {
    inputs.files(inputFiles)
    outputs.dir(outputDir)
    main = "com.pinterest.ktlint.Main"
    classpath = configurations.ktlint
    args "src/**/*.kt"
}

task formatKtlint(type: JavaExec) {
    inputs.files(inputFiles)
    outputs.dir(outputDir)
    main = "com.pinterest.ktlint.Main"
    classpath = configurations.ktlint
    args "-F", "src/**/*.kt"
}

afterEvaluate {
    preDebugBuild.dependsOn formatKtlint, runCheckstyle, runKtlint
}

dependencies {
    coreLibraryDesugaring 'com.android.tools:desugar_jdk_libs:1.1.1'

    implementation "org.jetbrains.kotlin:kotlin-stdlib-jdk8:${kotlin_version}"

    implementation "frankiesardo:icepick:${icepickVersion}"
    kapt "frankiesardo:icepick-processor:${icepickVersion}"

    checkstyle "com.puppycrawl.tools:checkstyle:${checkstyleVersion}"
    ktlint "com.pinterest:ktlint:0.40.0"

    debugImplementation "com.facebook.stetho:stetho:${stethoVersion}"
    debugImplementation "com.facebook.stetho:stetho-okhttp3:${stethoVersion}"

    debugImplementation "com.squareup.leakcanary:leakcanary-android:${leakCanaryVersion}"
    implementation "com.squareup.leakcanary:leakcanary-object-watcher-android:${leakCanaryVersion}"
    implementation "com.squareup.leakcanary:plumber-android:${leakCanaryVersion}"

    implementation "androidx.multidex:multidex:2.0.1"

    // NewPipe dependencies
    // You can use a local version by uncommenting a few lines in settings.gradle
<<<<<<< HEAD
    implementation 'com.github.B0pol:NewPipeExtractor:3ae924a7f18d5ee5b4aa0bd13d7179922cc094fa'
=======
    implementation 'com.github.TeamNewPipe:NewPipeExtractor:79b5aa9760da52020821b68e2af41a9238943304'
>>>>>>> 74f43639
    implementation "com.github.TeamNewPipe:nanojson:1d9e1aea9049fc9f85e68b43ba39fe7be1c1f751"

    implementation "org.jsoup:jsoup:1.13.1"

    //noinspection GradleDependency --> do not update okhttp to keep supporting Android 4.4 users
    implementation "com.squareup.okhttp3:okhttp:3.12.12"

    implementation "com.google.android.exoplayer:exoplayer:${exoPlayerVersion}"
    implementation "com.google.android.exoplayer:extension-mediasession:${exoPlayerVersion}"

    implementation "com.google.android.material:material:1.2.1"

    compileOnly "com.google.auto.service:auto-service-annotations:${googleAutoServiceVersion}"
    kapt "com.google.auto.service:auto-service:${googleAutoServiceVersion}"

    implementation "androidx.appcompat:appcompat:1.2.0"
    implementation "androidx.preference:preference:1.1.1"
    implementation "androidx.recyclerview:recyclerview:1.1.0"
    implementation "androidx.cardview:cardview:1.0.0"
    implementation "androidx.constraintlayout:constraintlayout:2.0.4"
    implementation 'androidx.core:core-ktx:1.3.2'
    implementation 'androidx.documentfile:documentfile:1.0.1'
    implementation 'androidx.localbroadcastmanager:localbroadcastmanager:1.0.0'
    implementation 'androidx.webkit:webkit:1.4.0'

    implementation "androidx.lifecycle:lifecycle-livedata:${androidxLifecycleVersion}"
    implementation "androidx.lifecycle:lifecycle-viewmodel:${androidxLifecycleVersion}"

    implementation "androidx.room:room-runtime:${androidxRoomVersion}"
    implementation "androidx.room:room-rxjava3:${androidxRoomVersion}"
    kapt "androidx.room:room-compiler:${androidxRoomVersion}"

    implementation "androidx.swiperefreshlayout:swiperefreshlayout:1.1.0"

    implementation "com.xwray:groupie:${groupieVersion}"
    implementation "com.xwray:groupie-kotlin-android-extensions:${groupieVersion}"

    implementation "de.hdodenhof:circleimageview:3.1.0"
    implementation "com.nostra13.universalimageloader:universal-image-loader:1.9.5"

    implementation "io.noties.markwon:core:${markwonVersion}"
    implementation "io.noties.markwon:linkify:${markwonVersion}"

    implementation "com.nononsenseapps:filepicker:4.2.1"

    implementation "ch.acra:acra-core:5.7.0"

    implementation "io.reactivex.rxjava3:rxjava:3.0.7"
    implementation "io.reactivex.rxjava3:rxandroid:3.0.0"
    implementation "com.jakewharton.rxbinding4:rxbinding:4.0.0"

    implementation "org.ocpsoft.prettytime:prettytime:4.0.6.Final"

    testImplementation 'junit:junit:4.13.1'
    testImplementation 'org.mockito:mockito-core:3.6.0'

    androidTestImplementation "androidx.test.ext:junit:1.1.2"
    androidTestImplementation "androidx.room:room-testing:${androidxRoomVersion}"
    androidTestImplementation "androidx.test.espresso:espresso-core:3.3.0", {
        exclude module: 'support-annotations'
    }
}

static String getGitWorkingBranch() {
    try {
        def gitProcess = "git rev-parse --abbrev-ref HEAD".execute()
        gitProcess.waitFor()
        if (gitProcess.exitValue() == 0) {
            return gitProcess.text.trim()
        } else {
            // not a git repository
            return ""
        }
    } catch (IOException ignored) {
        // git was not found
        return ""
    }
}<|MERGE_RESOLUTION|>--- conflicted
+++ resolved
@@ -179,11 +179,7 @@
 
     // NewPipe dependencies
     // You can use a local version by uncommenting a few lines in settings.gradle
-<<<<<<< HEAD
     implementation 'com.github.B0pol:NewPipeExtractor:3ae924a7f18d5ee5b4aa0bd13d7179922cc094fa'
-=======
-    implementation 'com.github.TeamNewPipe:NewPipeExtractor:79b5aa9760da52020821b68e2af41a9238943304'
->>>>>>> 74f43639
     implementation "com.github.TeamNewPipe:nanojson:1d9e1aea9049fc9f85e68b43ba39fe7be1c1f751"
 
     implementation "org.jsoup:jsoup:1.13.1"
