<?xml version="1.0" encoding="utf-8"?>
<resources>
    <string name="app_name" translatable="false">NewPipe</string>
    <string name="main_bg_subtitle">Tap \"Search\" to get started</string>
    <string name="view_count_text">%1$s views</string>
    <string name="upload_date_text">Published on %1$s</string>
    <string name="no_player_found">No stream player found. Install VLC?</string>
    <string name="no_player_found_toast">No stream player found (you can install VLC to play it).</string>
    <string name="install">Install</string>
    <string name="cancel">Cancel</string>
    <string name="fdroid_vlc_url" translatable="false">https://f-droid.org/repository/browse/?fdfilter=vlc&amp;fdid=org.videolan.vlc</string>
    <string name="open_in_browser">Open in browser</string>
    <string name="open_in_popup_mode">Open in popup mode</string>
    <string name="share">Share</string>
    <string name="download">Download</string>
    <string name="controls_download_desc">Download stream file</string>
    <string name="search">Search</string>
    <string name="settings">Settings</string>
    <string name="did_you_mean">Did you mean: %1$s?</string>
    <string name="share_dialog_title">Share with</string>
    <string name="choose_browser">Choose browser</string>
    <string name="screen_rotation">rotation</string>
    <string name="use_external_video_player_title">Use external video player</string>
    <string name="use_external_video_player_summary">Removes audio at some resolutions</string>
    <string name="use_external_audio_player_title">Use external audio player</string>
    <string name="popup_mode_share_menu_title">Popup mode</string>
    <string name="rss_button_title" translatable="false">RSS</string>
    <string name="subscribe_button_title">Subscribe</string>
    <string name="subscribed_button_title">Subscribed</string>
    <string name="unsubscribe">Unsubscribe</string>
    <string name="channel_unsubscribed">Channel unsubscribed</string>
    <string name="subscription_change_failed">Could not change subscription</string>
    <string name="subscription_update_failed">Could not update subscription</string>
    <string name="show_info">Show info</string>
    <string name="tab_main">Main</string>
    <string name="tab_subscriptions">Subscriptions</string>
    <string name="tab_bookmarks">Bookmarked Playlists</string>
    <string name="tab_new">New Tab</string>
    <string name="tab_choose">Choose Tab</string>
    <string name="fragment_whats_new">What\'s New</string>
    <string name="controls_background_title">Background</string>
    <string name="controls_popup_title">Popup</string>
    <string name="controls_add_to_playlist_title">Add To</string>
    <string name="download_path_title">Video download folder</string>
    <string name="download_path_summary">Downloaded video files are stored here</string>
    <string name="download_path_dialog_title">Choose download folder for video files</string>
    <string name="download_path_audio_title">Audio download folder</string>
    <string name="download_path_audio_summary">Downloaded audio files are stored here</string>
    <string name="download_path_audio_dialog_title">Choose download folder for audio files</string>
    <string name="download_choose_new_path">Change the download folders to take effect</string>
    <string name="autoplay_by_calling_app_title">Autoplay</string>
    <string name="autoplay_by_calling_app_summary">Plays a video when NewPipe is called from another app</string>
    <string name="default_resolution_title">Default resolution</string>
    <string name="default_popup_resolution_title">Default popup resolution</string>
    <string name="show_higher_resolutions_title">Show higher resolutions</string>
    <string name="show_higher_resolutions_summary">Only some devices can play 2K/4K videos</string>
    <string name="play_with_kodi_title">Play with Kodi</string>
    <string name="kore_not_found">Install missing Kore app?</string>
    <string name="kore_package" translatable="false">org.xbmc.kore</string>
    <string name="show_play_with_kodi_title">Show \"Play with Kodi\" option</string>
    <string name="enable_lock_screen_video_thumbnail_title">Lock screen video thumbnail</string>
    <string name="show_play_with_kodi_summary">Displayed option to play a video via Kodi media center</string>
    <string name="enable_lock_screen_video_thumbnail_summary">A video thumbnail is shown on the lock screen when using the background player</string>
    <string name="play_audio">Audio</string>
    <string name="default_audio_format_title">Default audio format</string>
    <string name="default_video_format_title">Default video format</string>
    <string name="theme_title">Theme</string>
    <string name="light_theme_title">Light</string>
    <string name="dark_theme_title">Dark</string>
    <string name="black_theme_title">Black</string>
    <string name="popup_remember_size_pos_title">Remember popup size and position</string>
    <string name="popup_remember_size_pos_summary">Remember last size and position of popup</string>
    <string name="use_inexact_seek_title">Use fast inexact seek</string>
    <string name="use_inexact_seek_summary">Inexact seek allows the player to seek to positions faster with reduced precision</string>
    <string name="seek_duration_title">Fast-forward/-rewind seek duration</string>
    <string name="download_thumbnail_title">Load thumbnails</string>
    <string name="show_comments_title">Show comments</string>
    <string name="show_comments_summary">Turn off to hide comments</string>
    <string name="download_thumbnail_summary">Turn off to prevent loading thumbnails, saving data and memory usage. Changes clear both in-memory and on-disk image cache.</string>
    <string name="thumbnail_cache_wipe_complete_notice">Image cache wiped</string>
    <string name="metadata_cache_wipe_title">Wipe cached metadata</string>
    <string name="metadata_cache_wipe_summary">Remove all cached webpage data</string>
    <string name="metadata_cache_wipe_complete_notice">Metadata cache wiped</string>
    <string name="auto_queue_title">Auto-queue next stream</string>
    <string name="auto_queue_summary">Continue ending (non-repeating) playback queue by appending a related stream</string>
    <string name="volume_gesture_control_title">Volume gesture control</string>
    <string name="volume_gesture_control_summary">Use gestures to control player volume</string>
    <string name="brightness_gesture_control_title">Brightness gesture control</string>
    <string name="brightness_gesture_control_summary">Use gestures to control player brightness</string>
    <string name="player_gesture_controls_title">Player gesture controls</string>
    <string name="player_gesture_controls_summary">Use gestures to control player brightness and volume</string>
    <string name="show_search_suggestions_title">Search suggestions</string>
    <string name="show_search_suggestions_summary">Show suggestions when searching</string>
    <string name="enable_search_history_title">Search history</string>
    <string name="enable_search_history_summary">Store search queries locally</string>
    <string name="enable_watch_history_title">Watch history</string>
    <string name="enable_playback_resume_title">Resume playback</string>
    <string name="enable_playback_resume_summary">Restore last playback position</string>
    <string name="enable_playback_state_lists_title">Positions in lists</string>
    <string name="enable_playback_state_lists_summary">Show playback position indicators in lists</string>
    <string name="settings_category_clear_data_title">Clear data</string>
    <string name="enable_watch_history_summary">Keep track of watched videos</string>
    <string name="resume_on_audio_focus_gain_title">Resumed playing</string>
    <string name="resume_on_audio_focus_gain_summary">Continue playing after interruptions (e.g. phonecalls)</string>
    <string name="download_dialog_title">Download</string>
    <string name="next_video_title">Next</string>
    <string name="autoplay_title">Autoplay</string>
    <string name="show_next_and_similar_title">Show \'Next\' and \'Similar\' videos</string>
    <string name="show_hold_to_append_title">Show \"Hold to append\" tip</string>
    <string name="show_hold_to_append_summary">Show tip when pressing the background or the popup button in video \"Details:\"</string>
    <string name="url_not_supported_toast">Unsupported URL</string>
    <string name="default_content_country_title">Default content country</string>
    <string name="service_title">Service</string>
    <string name="content_language_title">Default content language</string>
    <string name="peertube_instance_url_title">PeerTube instances</string>
    <string name="peertube_instance_url_summary">Select your favorite PeerTube instances</string>
    <string name="peertube_instance_url_help">Find the instances you like on %s</string>
    <string name="peertube_instance_list_url" translatable="false">https://joinpeertube.org/instances#instances-list</string>
    <string name="peertube_instance_add_title">Add instance</string>
    <string name="peertube_instance_add_help">Enter instance URL</string>
    <string name="peertube_instance_add_fail">Could not validate instance</string>
    <string name="peertube_instance_add_https_only">Only HTTPS URLs are supported</string>
    <string name="peertube_instance_add_exists">Instance already exists</string>
    <string name="settings_category_player_title">Player</string>
    <string name="settings_category_player_behavior_title">Behavior</string>
    <string name="settings_category_video_audio_title">Video &amp; audio</string>
    <string name="settings_category_history_title">History &amp; cache</string>
    <string name="settings_category_popup_title">Popup</string>
    <string name="settings_category_appearance_title">Appearance</string>
    <string name="settings_category_other_title">Other</string>
    <string name="settings_category_debug_title">Debug</string>
    <string name="settings_category_updates_title">Updates</string>
    <string name="background_player_playing_toast">Playing in background</string>
    <string name="popup_playing_toast">Playing in popup mode</string>
    <string name="background_player_append">Queued on background player</string>
    <string name="popup_playing_append">Queued on popup player</string>
    <string name="c3s_url" translatable="false">https://www.c3s.cc/</string>
    <string name="play_btn_text">Play</string>
    <string name="content">Content</string>
    <string name="show_age_restricted_content_title">Age restricted content</string>
    <string name="video_is_age_restricted">Show age restricted video. Future changes are possible from the settings.</string>
    <string name="duration_live">Live</string>
    <string name="duration_live_button" translatable="false">Live</string>
    <string name="downloads">Downloads</string>
    <string name="downloads_title">Downloads</string>
    <string name="error_report_title">Error report</string>
    <string name="all">All</string>
    <string name="channel">Channel</string>
    <string name="channels">Channels</string>
    <string name="playlist">Playlist</string>
    <string name="playlists">Playlists</string>
    <string name="videos">Videos</string>
    <string name="comments">Comments</string>
    <string name="tracks">Tracks</string>
    <string name="users">Users</string>
    <string name="events">Events</string>
    <string name="yes">Yes</string>
    <string name="later">Later</string>
    <string name="disabled">Disabled</string>
    <string name="filter">Filter</string>
    <string name="refresh">Refresh</string>
    <string name="clear">Clear</string>
    <string name="popup_resizing_indicator_title">Resizing</string>
    <string name="best_resolution">Best resolution</string>
    <string name="undo">Undo</string>
    <string name="file_deleted">File deleted</string>
    <string name="play_all">Play All</string>
    <string name="always">Always</string>
    <string name="just_once">Just Once</string>
    <string name="file">File</string>
    <string name="notification_channel_id" translatable="false">newpipe</string>
    <string name="notification_channel_name">NewPipe Notification</string>
    <string name="notification_channel_description">Notifications for NewPipe background and popup players</string>
    <string name="app_update_notification_channel_id" translatable="false">newpipeAppUpdate</string>
    <string name="app_update_notification_channel_name">App Update Notification</string>
    <string name="app_update_notification_channel_description">Notifications for new NewPipe version</string>
    <string name="unknown_content">[Unknown]</string>
    <string name="toggle_orientation">Toggle Orientation</string>
    <string name="switch_to_background">Switch to Background</string>
    <string name="switch_to_popup">Switch to Popup</string>
    <string name="switch_to_main">Switch to Main</string>
    <string name="import_data_title">Import database</string>
    <string name="export_data_title">Export database</string>
    <string name="import_data_summary">Overrides your current history and subscriptions</string>
    <string name="export_data_summary">Export history, subscriptions and playlists</string>
    <string name="clear_views_history_title">Clear watch history</string>
    <string name="clear_views_history_summary">Deletes the history of played streams and the playback positions</string>
    <string name="delete_view_history_alert">Delete entire watch history?</string>
    <string name="watch_history_deleted">Watch history deleted.</string>
    <string name="clear_playback_states_title">Delete playback positions</string>
    <string name="clear_playback_states_summary">Deletes all playback positions</string>
    <string name="delete_playback_states_alert">Delete all playback positions?</string>
    <string name="watch_history_states_deleted">Playback positions deleted.</string>
    <string name="clear_search_history_title">Clear search history</string>
    <string name="clear_search_history_summary">Deletes history of search keywords</string>
    <string name="delete_search_history_alert">Delete entire search history?</string>
    <string name="search_history_deleted">Search history deleted.</string>
    <!-- error strings -->
    <string name="general_error">Error</string>
    <string name="download_to_sdcard_error_title">External storage unavailable</string>
    <string name="download_to_sdcard_error_message">Downloading to external SD card not possible. Reset download folder location?</string>
    <string name="network_error">Network error</string>
    <string name="could_not_load_thumbnails">Could not load all thumbnails</string>
    <string name="youtube_signature_decryption_error">Could not decrypt video URL signature</string>
    <string name="parsing_error">Could not parse website</string>
    <string name="light_parsing_error">Could not parse website completely</string>
    <string name="content_not_available">Content unavailable</string>
    <string name="could_not_setup_download_menu">Could not set up download menu</string>
    <string name="live_streams_not_supported">Live streams are not supported yet</string>
    <string name="could_not_get_stream">Could not get any stream</string>
    <string name="could_not_load_image">Could not load image</string>
    <string name="app_ui_crash">App/UI crashed</string>
    <string name="player_stream_failure">Could not play this stream</string>
    <string name="player_unrecoverable_failure">Unrecoverable player error occurred</string>
    <string name="player_recoverable_failure">Recovering from player error</string>
    <string name="external_player_unsupported_link_type">External players don\'t support these types of links</string>
    <string name="invalid_url_toast">Invalid URL</string>
    <string name="video_streams_empty">No video streams found</string>
    <string name="audio_streams_empty">No audio streams found</string>
    <string name="missing_file">File moved or deleted</string>
    <string name="invalid_directory">No such folder</string>
    <string name="invalid_source">No such file/content source</string>
    <string name="invalid_file">The file doesn\'t exist or permission to read or write to it is lacking</string>
    <string name="file_name_empty_error">Filename cannot be empty</string>
    <string name="error_occurred_detail">An error occurred: %1$s</string>
    <string name="no_streams_available_download">No streams available to download</string>
    <string name="saved_tabs_invalid_json">Could not read saved tabs, so using default ones</string>
    <string name="restore_defaults">Restore defaults</string>
<<<<<<< HEAD
    <string name="restore_defaults_confirmation">Do you want to restore defaults?</string>
=======
    <string name="restore_defaults_confirmation">Do you want to restore the defaults?</string>
    <string name="permission_display_over_apps">Give permission to display over other apps</string>
>>>>>>> 00b6bd51
    <!-- error activity -->
    <string name="sorry_string">Sorry, that should not have happened.</string>
    <string name="guru_meditation" translatable="false">Guru Meditation.</string>
    <string name="error_report_button_text">Report this per e-mail</string>
    <string name="error_snackbar_message">Sorry, some errors occurred.</string>
    <string name="error_snackbar_action">Report</string>
    <string name="what_device_headline">Info:</string>
    <string name="what_happened_headline">What happened:</string>
    <string name="info_labels">What:\\nRequest:\\nContent Lang:\\nService:\\nGMT Time:\\nPackage:\\nVersion:\\nOS version:</string>
    <string name="your_comment">Your comment (in English):</string>
    <string name="error_details_headline">Details:</string>
    <!-- Content descriptions (for better accessibility) -->
    <string name="list_thumbnail_view_description">Video preview thumbnail</string>
    <string name="detail_thumbnail_view_description">Play video, duration:</string>
    <string name="detail_uploader_thumbnail_view_description">Uploader\'s avatar thumbnail</string>
    <string name="detail_likes_img_view_description">Likes</string>
    <string name="detail_dislikes_img_view_description">Dislikes</string>
    <string name="use_tor_title">Use Tor</string>
    <string name="use_tor_summary">(Experimental) Force download traffic through Tor for increased privacy (streaming videos not yet supported).</string>
    <string name="report_error">Report error</string>
    <string name="user_report">User report</string>
    <string name="search_no_results">No results</string>
    <string name="empty_view_no_videos" translatable="false">@string/no_videos</string>
    <string name="empty_view_no_comments" translatable="false">@string/no_comments</string>
    <string name="empty_subscription_feed_subtitle">Nothing here but crickets</string>
    <string name="detail_drag_description">Drag to reorder</string>
    <string name="err_dir_create">Cannot create download directory \'%1$s\'</string>
    <string name="info_dir_created">Created download directory \'%1$s\'</string>
    <string name="video">Video</string>
    <string name="audio">Audio</string>
    <string name="retry">Retry</string>
    <string name="storage_permission_denied">Grant access to storage first</string>
    <string name="short_thousand">k</string>
    <string name="short_million">M</string>
    <string name="short_billion">B</string>
    <string name="drawer_header_description">Toggle service, currently selected:</string>
    <!--Zero don't get selected (in some languages) as it is not a "special case" for android-->
    <string name="no_subscribers">No subscribers</string>
    <plurals name="subscribers">
        <item quantity="one">%s subscriber</item>
        <item quantity="other">%s subscribers</item>
    </plurals>
    <string name="subscribers_count_not_available">Subscriber count unavailable</string>
    <string name="no_views">No views</string>
    <plurals name="views">
        <item quantity="one">%s view</item>
        <item quantity="other">%s views</item>
    </plurals>
    <string name="no_one_watching">No one is watching</string>
    <plurals name="watching">
        <item quantity="one">%s watching</item>
        <item quantity="other">%s watching</item>
    </plurals>
    <string name="no_one_listening">No one is listening</string>
    <plurals name="listening">
        <item quantity="one">%s listener</item>
        <item quantity="other">%s listeners</item>
    </plurals>
    <string name="no_videos">No videos</string>
    <plurals name="videos">
        <item quantity="one">%s video</item>
        <item quantity="other">%s videos</item>
    </plurals>
    <string name="no_comments">No comments</string>
    <plurals name="comments">
        <item quantity="one">%s comment</item>
        <item quantity="other">%s comments</item>
    </plurals>
    <!-- Missions -->
    <string name="start">Start</string>
    <string name="pause">Pause</string>
    <string name="view">Play</string>
    <string name="create">Create</string>
    <string name="delete">Delete</string>
    <string name="delete_one">Delete One</string>
    <string name="delete_all">Delete All</string>
    <string name="checksum">Checksum</string>
    <string name="dismiss">Dismiss</string>
    <string name="rename">Rename</string>
    <!-- Fragment -->
    <string name="add">New mission</string>
    <string name="finish">OK</string>
    <!-- Msg -->
    <string name="msg_name">Filename</string>
    <string name="msg_threads">Threads</string>
    <string name="msg_error">Error</string>
    <string name="msg_server_unsupported">Unsupported server</string>
    <string name="msg_exists">File already exists</string>
    <string name="msg_url_malform">Malformed URL or Internet not available</string>
    <string name="msg_running">NewPipe Downloading</string>
    <string name="msg_running_detail">Tap for details</string>
    <string name="msg_wait">Please wait…</string>
    <string name="msg_copied">Copied to clipboard</string>
    <string name="no_available_dir">Please define a download folder later in settings</string>
    <string name="msg_popup_permission">This permission is needed to\nopen in popup mode</string>
    <string name="one_item_deleted">1 item deleted.</string>
    <!-- Checksum types -->
    <string name="md5" translatable="false">MD5</string>
    <string name="sha1" translatable="false">SHA-1</string>
    <!-- reCAPTCHA -->
    <string name="recaptcha" translatable="false">reCAPTCHA</string>
    <string name="title_activity_recaptcha">reCAPTCHA challenge</string>
    <string name="subtitle_activity_recaptcha">Press \"Done\" when solved</string>
    <string name="recaptcha_request_toast">reCAPTCHA challenge requested</string>
    <string name="recaptcha_done_button">Done</string>
    <!-- Downloads -->
    <string name="settings_category_downloads_title">Download</string>
    <string name="settings_file_charset_title">Allowed characters in filenames</string>
    <string name="settings_file_replacement_character_summary">Invalid characters are replaced with this value</string>
    <string name="settings_file_replacement_character_title">Replacement character</string>
    <string name="charset_letters_and_digits">Letters and digits</string>
    <string name="charset_most_special_characters">Most special characters</string>
    <string name="toast_no_player">No app installed to play this file</string>
    <!-- About -->
    <string name="title_activity_about">About NewPipe</string>
    <string name="action_settings">Settings</string>
    <string name="action_about">About</string>
    <string name="title_licenses">Third-party Licenses</string>
    <string name="copyright" formatted="true">© %1$s by %2$s under %3$s</string>
    <string name="error_unable_to_load_license">Could not load license</string>
    <string name="action_open_website">Open website</string>
    <string name="tab_about">About</string>
    <string name="tab_contributors">Contributors</string>
    <string name="tab_licenses">Licenses</string>
    <string name="app_description">Libre lightweight streaming on Android.</string>
    <string name="contribution_title">Contribute</string>
    <string name="contribution_encouragement">Whether you have ideas of; translation, design changes, code cleaning, or real heavy code changes—help is always welcome. The more is done the better it gets!</string>
    <string name="github_url" translatable="false">https://github.com/TeamNewPipe/NewPipe</string>
    <string name="view_on_github">View on GitHub</string>
    <string name="donation_title">Donate</string>
    <string name="donation_encouragement">NewPipe is developed by volunteers spending their free time bringing you the best user experience. Give back to help developers make NewPipe even better while they enjoy a cup of coffee.</string>
    <string name="donation_url" translatable="false">https://newpipe.schabi.org/donate</string>
    <string name="give_back">Give back</string>
    <string name="website_title">Website</string>
    <string name="website_encouragement">Visit the NewPipe Website for more info and news.</string>
    <string name="website_url" translatable="false">https://newpipe.schabi.org/</string>
    <string name="privacy_policy_title">NewPipe\'s Privacy Policy</string>
    <string name="privacy_policy_encouragement">The NewPipe project takes your privacy very seriously. Therefore, the app does not collect any data without your consent.\nNewPipe\'s privacy policy explains in detail what data is sent and stored when you send a crash report.</string>
    <string name="privacy_policy_url" translatable="false">https://newpipe.schabi.org/legal/privacy/</string>
    <string name="read_privacy_policy">Read privacy policy</string>
    <string name="app_license_title">NewPipe\'s License</string>
    <string name="app_license">NewPipe is copyleft libre software: You can use, study share and improve it at will. Specifically you can redistribute and/or modify it under the terms of the GNU General Public License as published by the Free Software Foundation, either version 3 of the License, or (at your option) any later version.</string>
    <string name="read_full_license">Read license</string>
    <!-- History -->
    <string name="title_activity_history">History</string>
    <string name="title_history_search">Searched</string>
    <string name="title_history_view">Watched</string>
    <string name="history_disabled">History is turned off</string>
    <string name="action_history">History</string>
    <string name="history_empty">The history is empty</string>
    <string name="history_cleared">History cleared</string>
    <string name="item_deleted">Item deleted</string>
    <string name="delete_item_search_history">Do you want to delete this item from search history?</string>
    <string name="delete_stream_history_prompt">Do you want to delete this item from watch history?</string>
    <string name="delete_all_history_prompt">Are you sure you want to delete all items from history?</string>
    <string name="title_last_played">Last Played</string>
    <string name="title_most_played">Most Played</string>
    <!-- Content -->
    <string name="main_page_content">Content of main page</string>
    <string name="main_page_content_summary">What tabs are shown on the main page</string>
    <string name="selection">Selection</string>
    <string name="blank_page_summary">Blank Page</string>
    <string name="kiosk_page_summary">Kiosk Page</string>
    <string name="default_kiosk_page_summary">Default Kiosk</string>
    <string name="subscription_page_summary">Subscription Page</string>
    <string name="feed_page_summary">Feed Page</string>
    <string name="channel_page_summary">Channel Page</string>
    <string name="select_a_channel">Select a channel</string>
    <string name="no_channel_subscribed_yet">No channel subscriptions yet</string>
    <string name="select_a_kiosk">Select a kiosk</string>
    <string name="export_complete_toast">Exported</string>
    <string name="import_complete_toast">Imported</string>
    <string name="no_valid_zip_file">No valid ZIP file</string>
    <string name="could_not_import_all_files">Warning: Could not import all files.</string>
    <string name="override_current_data">This will override your current setup.</string>
    <string name="import_settings">Do you want to also import settings?</string>
    <string name="error_unable_to_load_comments">Could not load comments</string>
    <string name="localization_changes_requires_app_restart">The language will change once the app is restarted.</string>
    <!-- Kiosk Names -->
    <string name="kiosk">Kiosk</string>
    <string name="trending">Trending</string>
    <string name="top_50">Top 50</string>
    <string name="new_and_hot">New &amp; hot</string>
    <string name="local">Local</string>
    <string name="recently_added">Recently added</string>
    <string name="most_liked">Most liked</string>
    <string name="conferences">Conferences</string>
    <string name="service_kiosk_string" translatable="false">%1$s/%2$s</string>
    <!-- Play Queue -->
    <string name="title_activity_background_player">Background player</string>
    <string name="title_activity_popup_player">Popup player</string>
    <string name="play_queue_remove">Remove</string>
    <string name="play_queue_stream_detail">Details</string>
    <string name="play_queue_audio_settings">Audio Settings</string>
    <string name="hold_to_append">Hold to enqueue</string>
    <string name="enqueue_on_background">Enqueue in the background</string>
    <string name="enqueue_on_popup">Enqueue in a new popup</string>
    <string name="start_here_on_main">Start playing here</string>
    <string name="start_here_on_background">Start playing in the background</string>
    <string name="start_here_on_popup">Start playing in a new popup</string>
    <!-- Drawer -->
    <string name="drawer_open">Open Drawer</string>
    <string name="drawer_close">Close Drawer</string>
    <string name="youtube" translatable="false">YouTube</string>
    <string name="soundcloud" translatable="false">SoundCloud</string>
    <string name="drawer_header_action_paceholder_text">Something will appear here soon ;D</string>
    <!-- Preferred player -->
    <string name="preferred_open_action_share_menu_title" translatable="false">NewPipe</string>
    <string name="preferred_open_action_settings_title">Preferred \'open\' action</string>
    <string name="preferred_open_action_settings_summary">Default action when opening content — %s</string>
    <string name="video_player">Video player</string>
    <string name="background_player">Background player</string>
    <string name="popup_player">Popup player</string>
    <string name="always_ask_open_action">Always ask</string>
    <string name="preferred_player_fetcher_notification_title">Getting info…</string>
    <string name="preferred_player_fetcher_notification_message">"Loading requested content"</string>
    <!-- Local Playlist -->
    <string name="create_playlist">New Playlist</string>
    <string name="delete_playlist">Delete</string>
    <string name="rename_playlist">Rename</string>
    <string name="playlist_name_input">Name</string>
    <string name="append_playlist">Add To Playlist</string>
    <string name="set_as_playlist_thumbnail">Set as Playlist Thumbnail</string>
    <string name="bookmark_playlist">Bookmark Playlist</string>
    <string name="unbookmark_playlist">Remove Bookmark</string>
    <string name="delete_playlist_prompt">Delete this playlist\?</string>
    <string name="playlist_creation_success">Playlist created</string>
    <string name="playlist_add_stream_success">Playlisted</string>
    <string name="playlist_thumbnail_change_success">Playlist thumbnail changed.</string>
    <string name="playlist_delete_failure">Could not delete playlist.</string>
    <string name="playlist_no_uploader">Auto-generated (no uploader found)</string>
    <!-- Players -->
    <string name="caption_none">No Captions</string>
    <string name="resize_fit">Fit</string>
    <string name="resize_fill">Fill</string>
    <string name="resize_zoom">Zoom</string>
    <string name="caption_auto_generated">Auto-generated</string>
    <!-- Caption Settings -->
    <string name="caption_setting_title">Captions</string>
    <string name="caption_setting_description">Modify player caption text scale and background styles. Requires app restart to take effect.</string>
    <!-- Debug Settings -->
    <string name="enable_leak_canary_title">LeakCanary</string>
    <string name="enable_leak_canary_summary">Memory leak monitoring may cause the app to become unresponsive when heap dumping</string>
    <string name="enable_disposed_exceptions_title">Report out-of-lifecycle errors</string>
    <string name="enable_disposed_exceptions_summary">Force reporting of undeliverable Rx exceptions outside of fragment or activity lifecycle after disposal</string>
    <string name="show_original_time_ago_title" translatable="false">Show original time ago on items</string>
    <string name="show_original_time_ago_summary" translatable="false">Original texts from services will be visible in stream items</string>
    <!-- Subscriptions import/export -->
    <string name="import_export_title">Import/export</string>
    <string name="import_title">Import</string>
    <string name="import_from">Import from</string>
    <string name="export_to">Export to</string>
    <string name="import_ongoing">Importing…</string>
    <string name="export_ongoing">Exporting…</string>
    <string name="import_file_title">Import file</string>
    <string name="previous_export">Previous export</string>
    <string name="subscriptions_import_unsuccessful">Could not import subscriptions</string>
    <string name="subscriptions_export_unsuccessful">Could not export subscriptions</string>
    <string name="import_youtube_instructions">Import YouTube subscriptions by downloading the export file:\n\n1. Go to this URL: %1$s\n2. Log in when asked\n3. A download should start (that\'s the export file) </string>
    <string name="import_soundcloud_instructions">Import a SoundCloud profile by typing either the URL or your ID:\n\n1. Enable \"desktop mode\" in a web-browser (the site is not available for mobile devices)\n2. Go to this URL: %1$s\n3. Log in when asked\n4. Copy the profile URL you were redirected to.</string>
    <string name="import_soundcloud_instructions_hint">yourID, soundcloud.com/yourid</string>
    <string name="import_network_expensive_warning">Keep in mind this operation can be network expensive.\n\nDo you want to continue?</string>
    <!-- Playback Parameters -->
    <string name="playback_speed_control">Playback Speed Controls</string>
    <string name="playback_tempo">Tempo</string>
    <string name="playback_pitch">Pitch</string>
    <string name="unhook_checkbox">Unlink (may cause distortion)</string>
    <string name="skip_silence_checkbox">Fast-forward during silence</string>
    <string name="playback_step">Step</string>
    <string name="playback_reset">Reset</string>
    <!-- GDPR dialog -->
    <string name="start_accept_privacy_policy">In order to comply with the European General Data Protection Regulation (GDPR), we herby draw your attention to NewPipe\'s privacy policy. Please read it carefully.\nYou must accept it to send us the bug report.</string>
    <string name="accept">Accept</string>
    <string name="decline">Decline</string>
    <!-- Limit mobile data usage  -->
    <string name="limit_data_usage_none_description">No limit</string>
    <string name="limit_mobile_data_usage_title">Limit resolution when using mobile data</string>
    <string name="limit_mobile_data_usage_value" translatable="false">@string/limit_data_usage_none_key</string>
    <string-array name="limit_data_usage_description_list">
        <item>@string/limit_data_usage_none_description</item>
        <item>1080p60</item>
        <item>1080p</item>
        <item>720p60</item>
        <item>720p</item>
        <item>480p</item>
        <item>360p</item>
        <item>240p</item>
        <item>144p</item>
    </string-array>
    <!-- Updates Settings -->
    <string name="updates_setting_title">Updates</string>
    <string name="updates_setting_description">Show a notification to prompt app update when a new version is available</string>
    <!-- Minimize to exit action -->
    <string name="minimize_on_exit_title">Minimize on app switch</string>
    <string name="minimize_on_exit_summary">Action when switching to other app from main video player — %s</string>
    <string name="minimize_on_exit_none_description">None</string>
    <string name="minimize_on_exit_background_description">Minimize to background player</string>
    <string name="minimize_on_exit_popup_description">Minimize to popup player</string>
    <string name="list_view_mode">List view mode</string>
    <string name="list">List</string>
    <string name="grid">Grid</string>
    <string name="auto">Auto</string>
    <string name="switch_view">Switch View</string>
    <!-- App update notification -->
    <string name="app_update_notification_content_title">NewPipe Update Available!</string>
    <string name="app_update_notification_content_text">Tap to download</string>
    <string name="missions_header_finished">Finished</string>
    <string name="missions_header_pending">Pending</string>
    <string name="paused">paused</string>
    <string name="queued">queued</string>
    <string name="post_processing">post-processing</string>
    <string name="recovering">recovering</string>
    <string name="enqueue">Queue</string>
    <string name="permission_denied">Action denied by the system</string>
    <!-- download notifications -->
    <string name="download_failed">Download failed</string>
    <string name="download_finished">Download finished</string>
    <string name="download_finished_more">%s downloads finished</string>
    <!-- dialog about existing downloads -->
    <string name="generate_unique_name">Generate unique name</string>
    <string name="overwrite">Overwrite</string>
    <string name="overwrite_unrelated_warning">A file with this name already exists</string>
    <string name="overwrite_finished_warning">A downloaded file with this name already exists</string>
    <string name="overwrite_failed">cannot overwrite the file</string>
    <string name="download_already_running">There is a download in progress with this name</string>
    <string name="download_already_pending">There is a pending download with this name</string>
    <!-- message dialog about download error -->
    <string name="show_error">Show error</string>
    <string name="label_code">Code</string>
    <string name="error_file_creation">The file can not be created</string>
    <string name="error_path_creation">The destination folder can not be created</string>
    <string name="error_permission_denied">Permission denied by the system</string>
    <string name="error_ssl_exception">Could not establish secure connection</string>
    <string name="error_unknown_host">Could not find the server</string>
    <string name="error_connect_host">Can not connect to the server</string>
    <string name="error_http_no_content">The server does not send data</string>
    <string name="error_http_unsupported_range">The server does not accept multi-threaded downloads, retry with @string/msg_threads = 1</string>
    <string name="error_http_not_found">Not found</string>
    <string name="error_postprocessing_failed">Post-processing failed</string>
    <string name="error_postprocessing_stopped">NewPipe was closed while working on the file</string>
    <string name="error_insufficient_storage">No space left on device</string>
    <string name="error_progress_lost">Progress lost, because the file was deleted</string>
    <string name="error_timeout">Connection timeout</string>
    <string name="error_download_resource_gone">Cannot recover this download</string>
    <string name="clear_download_history">Clear download history</string>
    <string name="confirm_prompt">Do you want to clear your download history or delete all downloaded files?</string>
    <string name="delete_downloaded_files">Delete downloaded files</string>
    <string name="deleted_downloads">Deleted %1$s downloads</string>
    <string name="stop">Stop</string>
    <string name="max_retry_msg">Maximum retries</string>
    <string name="max_retry_desc">Maximum number of attempts before canceling the download</string>
    <string name="pause_downloads_on_mobile">Interrupt on metered networks</string>
    <string name="pause_downloads_on_mobile_desc">Useful when switching to mobile data, although some downloads cannot be suspended</string>
    <string name="close">Close</string>
    <string name="enable_queue_limit">Limit download queue</string>
    <string name="enable_queue_limit_desc">One download will run at the same time</string>
    <string name="start_downloads">Start downloads</string>
    <string name="pause_downloads">Pause downloads</string>
    <string name="downloads_storage_ask_title">Ask where to download</string>
    <string name="downloads_storage_ask_summary">You will be asked where to save each download</string>
    <string name="downloads_storage_ask_summary_kitkat">You will be asked where to save each download.\nChoose SAF if you want to download to an external SD card</string>
    <string name="downloads_storage_use_saf_title">Use SAF</string>
    <string name="downloads_storage_use_saf_summary">The \'Storage Access Framework\' allows downloads to an external SD card.\nNote: Some devices are incompatible</string>
    <string name="choose_instance_prompt">Choose an instance</string>
    <string name="app_language_title">App language</string>
    <string name="systems_language">System default</string>
</resources><|MERGE_RESOLUTION|>--- conflicted
+++ resolved
@@ -226,12 +226,8 @@
     <string name="no_streams_available_download">No streams available to download</string>
     <string name="saved_tabs_invalid_json">Could not read saved tabs, so using default ones</string>
     <string name="restore_defaults">Restore defaults</string>
-<<<<<<< HEAD
     <string name="restore_defaults_confirmation">Do you want to restore defaults?</string>
-=======
-    <string name="restore_defaults_confirmation">Do you want to restore the defaults?</string>
     <string name="permission_display_over_apps">Give permission to display over other apps</string>
->>>>>>> 00b6bd51
     <!-- error activity -->
     <string name="sorry_string">Sorry, that should not have happened.</string>
     <string name="guru_meditation" translatable="false">Guru Meditation.</string>
