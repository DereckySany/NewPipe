<?xml version="1.0" encoding="utf-8"?>
<resources>
    <string name="view_count_text">%1$s Aufrufe</string>
    <string name="upload_date_text">Veröffentlicht am %1$s</string>
    <string name="no_player_found">Keinen Streamplayer gefunden. Möchtest du VLC installieren?</string>
    <string name="install">Installieren</string>
    <string name="cancel">Abbrechen</string>
    <string name="open_in_browser">Im Browser öffnen</string>
    <string name="share">Teilen</string>
    <string name="download">Download</string>
    <string name="search">Suchen</string>
    <string name="settings">Einstellungen</string>
    <string name="did_you_mean">Meintest du: %1$s\?</string>
    <string name="share_dialog_title">Teilen mit</string>
    <string name="choose_browser">Browser auswählen</string>
    <string name="screen_rotation">Drehen des Geräts</string>
    <string name="download_path_title">Downloadverzeichnis für Videos</string>
    <string name="download_path_summary">Verzeichnis für heruntergeladene Videos</string>
    <string name="download_path_dialog_title">Downloadverzeichnis für Videos angeben</string>
    <string name="default_resolution_title">Standardauflösung</string>
    <string name="play_with_kodi_title">Mit Kodi abspielen</string>
    <string name="kore_not_found">Kore App wurde nicht gefunden. Kore jetzt installieren?</string>
    <string name="show_play_with_kodi_title">Option \"Mit Kodi abspielen\" anzeigen</string>
    <string name="show_play_with_kodi_summary">Zeigt eine Option an, über die man Videos mit Kodi abspielen kann</string>
    <string name="play_audio">Audio</string>
    <string name="default_audio_format_title">Bevorzugtes Audioformat</string>
    <string name="download_dialog_title">Herunterladen</string>
    <string name="next_video_title">Nächstes</string>
    <string name="show_next_and_similar_title">\'Nächste\' und \'ähnliche\' Videos anzeigen</string>
    <string name="url_not_supported_toast">Nicht unterstützte URL</string>
    <string name="settings_category_video_audio_title">Video &amp; Audio</string>
    <string name="content_language_title">Bevorzugte Sprache des Inhalts</string>
    <string name="list_thumbnail_view_description">Video-Vorschaubild</string>
    <string name="detail_thumbnail_view_description">Video-Vorschaubild</string>
    <string name="detail_uploader_thumbnail_view_description">Nutzerbild</string>
    <string name="detail_dislikes_img_view_description">Gefällt nicht</string>
    <string name="detail_likes_img_view_description">Gefällt</string>
    <string name="use_external_video_player_title">Externen Video-Player verwenden</string>
    <string name="use_external_audio_player_title">Externen Audio-Player verwenden</string>
    <string name="background_player_playing_toast">Spiele im Hintergrund ab</string>
    <string name="play_btn_text">Abspielen</string>

    <string name="use_tor_title">Benutze Tor</string>
    <string name="use_tor_summary">(Experimentell) Erzwinge das Herunterladen über Tor für verbesserte Privatsphäre (Videostream werden noch nicht unterstützt).</string>
    <string name="network_error">Netzwerkfehler</string>

    <string name="download_path_audio_title">Downloadverzeichnis für Audiodateien</string>
    <string name="download_path_audio_summary">Heruntergeladene Audiodateien werden hier gespeichert</string>
    <string name="download_path_audio_dialog_title">Downloadverzeichnis für Audiodateien angeben</string>

    <string name="theme_title">Design</string>
    <string name="dark_theme_title">Dunkel</string>
    <string name="light_theme_title">Hell</string>

    <string name="settings_category_appearance_title">Aussehen</string>
    <string name="settings_category_other_title">Andere</string>
    <string name="err_dir_create">Kann Downloadverzeichnis \'%1$s\' nicht anlegen</string>
    <string name="info_dir_created">Downloadverzeichnis \'%1$s\' erstellt</string>
    <string name="general_error">Fehler</string>
    <string name="could_not_load_thumbnails">Konnte nicht alle Vorschaubilder laden</string>
    <string name="youtube_signature_decryption_error">Konnte Video-URL-Signatur nicht entschlüsseln</string>
    <string name="parsing_error">Konnte Webseite nicht analysieren</string>
    <string name="content_not_available">Inhalt nicht verfügbar</string>
    <string name="blocked_by_gema">Durch die GEMA gesperrt</string>

    <string name="content">Inhalt</string>
    <string name="show_age_restricted_content_title">Altersbeschränkte Inhalte</string>
    <string name="video_is_age_restricted">Altersbeschränktes Video anzeigen. Das Zulassen dieses Materials ist unter \"Einstellungen\" möglich.</string>

    <string name="could_not_setup_download_menu">Konnte Download-Menü nicht einrichten</string>
    <string name="live_streams_not_supported">Live-Streams werden noch nicht unterstützt</string>


    <string name="light_parsing_error">Konnte Webseite nicht vollständig analysieren</string>
    <string name="error_report_button_text">Fehler via E-Mail melden</string>
    <string name="error_snackbar_action">MELDEN</string>
    <string name="what_device_headline">Info:</string>
    <string name="what_happened_headline">Dies ist passiert:</string>
    <string name="info_labels">Was:\\nAnfrage:\\nSprache des Inhalts:\\nDienst:\\nZeit (GMT):\\nPaket:\\nVersion:\\nOS-Version:</string>
    <string name="error_details_headline">Details:</string>

    <string name="video">Video</string>
    <string name="audio">Audio</string>
    <string name="retry">Wiederholen</string>
    <string name="storage_permission_denied">Zugriff auf den Speicher wurde verweigert</string>
    <string name="sorry_string">Entschuldigung. Dies hätte nicht passieren sollen.</string>
    <string name="error_snackbar_message">Entschuldigung. Es sind einige Fehler aufgetreten.</string>
    <string name="your_comment">Dein Kommentar (auf englisch):</string>
    <string name="could_not_get_stream">Konnte keinen Stream abrufen</string>
    <string name="autoplay_by_calling_app_title">Autoplay</string>
    <string name="autoplay_by_calling_app_summary">Spiele ein Video ab, wenn NewPipe von einer anderen App aufgerufen wurde</string>
    <string name="report_error">Einen Fehler melden</string>
    <string name="user_report">Anwenderbericht</string>

    <string name="duration_live">LIVE</string>

    <string name="main_bg_subtitle">„Suchen“ antippen, um zu beginnen</string>
    <string name="downloads">Downloads</string>
    <string name="downloads_title">Downloads</string>
    <string name="error_report_title">Fehlerbericht</string>

    <string name="delete">Löschen</string>
    <string name="checksum">Prüfsumme</string>



    <string name="short_thousand">Tsd.</string>
    <string name="short_million">Mio.</string>
    <string name="short_billion">Mrd.</string>

    <string name="msg_name">Dateiname</string>
    <string name="msg_error">Fehler</string>
    <string name="msg_exists">Datei existiert bereits</string>
    <string name="msg_wait">Bitte warten…</string>
    <string name="msg_copied">In Zwischenablage kopiert</string>
    <string name="no_available_dir">Bitte wähle ein verfügbares Downloadverzeichnis</string>

    <string name="start">Starten</string>
    <string name="pause">Pause</string>
    <string name="view">Abspielen</string>
    <string name="add">Neue Mission</string>
    <string name="finish">OK</string>
    <string name="msg_server_unsupported">Nicht unterstützter Server</string>
    <string name="could_not_load_image">Konnte Bild nicht laden</string>
    <string name="app_ui_crash">App/UI abgestürzt</string>
    <string name="msg_threads">Threads</string>
    <string name="msg_running">NewPipe lädt herunter</string>
    <string name="msg_running_detail">Für Details antippen</string>

    <string name="msg_url_malform">Ungültige URL oder Internet nicht verfügbar</string>
    <string name="reCaptchaActivity">reCAPTCHA</string>
    <string name="black_theme_title">Schwarz</string>

    <string name="reCaptcha_title">reCAPTCHA-Aufgabe</string>
    <string name="recaptcha_request_toast">reCAPTCHA-Aufgabe angefordert</string>

    <string name="later">Später</string>

    <string name="yes">Ja</string>
    <string name="all">Alle</string>
    <string name="channel">Kanal</string>

    <string name="disabled">Deaktiviert</string>

    <string name="use_old_player_title">Alten Player benutzen</string>
    <string name="open_in_popup_mode">Im Pop-up-Modus öffnen</string>
    <string name="default_video_format_title">Bevorzugtes Videoformat</string>
    <string name="popup_playing_toast">Spiele im Pop-up Modus ab</string>
    <string name="popup_mode_share_menu_title">NewPipe-Pop-up-Modus</string>


    <string name="msg_popup_permission">Diese Berechtigung ist für das Öffnen im Pop-up-Modus erforderlich</string>

    <string name="use_old_player_summary">Alter eingebauter Mediaframework-Player</string>
    <string name="default_popup_resolution_title">Standardauflösung des Pop-ups</string>
    <string name="show_higher_resolutions_title">Höhere Auflösungen anzeigen</string>
    <string name="show_higher_resolutions_summary">Nur manche Geräte unterstützen das Abspielen von 2K-/4K-Videos</string>
    <string name="controls_background_title">Hintergrund</string>
    <string name="controls_popup_title">Pop-up</string>

    <string name="popup_remember_size_pos_title">Größe und Position des Pop-ups merken</string>
<string name="use_external_video_player_summary">Entfernt Tonspur bei manchen Auflösungen</string>
    <string name="popup_remember_size_pos_summary">Letzte Größe und Position des Pop-ups merken</string>
    <string name="player_gesture_controls_title">Gestensteuerung</string>
    <string name="player_gesture_controls_summary">Helligkeit und Lautstärke mittels Gesten einstellen</string>
    <string name="show_search_suggestions_title">Suchvorschläge</string>
    <string name="show_search_suggestions_summary">Beim Suchen Vorschläge anzeigen</string>

    <string name="settings_category_popup_title">Pop-up</string>
    <string name="filter">Filter</string>
    <string name="refresh">Aktualisieren</string>
    <string name="clear">Löschen</string>
    <string name="popup_resizing_indicator_title">Größenänderung</string>
    <string name="best_resolution">Beste Auflösung</string>

    <string name="action_about">Über</string>
    <string name="title_activity_about">Über NewPipe</string>
    <string name="action_open_website">Website öffnen</string>
    <string name="tab_contributors">Mitwirkende</string>
    <string name="tab_licenses">Lizenzen</string>
    <string name="read_full_license">Lizenz lesen</string>
    <string name="action_settings">Einstellungen</string>
    <string name="error_unable_to_load_license">Lizenz konnte nicht geladen werden</string>
    <string name="copyright" formatted="true">© %1$s von %2$s unter %3$s</string>
    <string name="tab_about">Über</string>
    <string name="app_description">Freies und schlankes Streaming für Android.</string>
    <string name="app_license_title">NewPipes Lizenz</string>
    <string name="contribution_encouragement">Ob Ideen, Übersetzungen, Design-Änderungen, Code-Aufräumung oder richtig große Code-Änderungen – Hilfe ist immer willkommen. Je mehr geholfen wird, desto besser wird NewPipe!</string>
    <string name="title_licenses">Drittanbieter-Lizenzen</string>
    <string name="view_on_github">Auf GitHub ansehen</string>
    <string name="contribution_title">Beitragen</string>
<string name="settings_category_downloads_title">Download</string>
    <string name="settings_file_charset_title">Erlaubte Zeichen im Dateinamen</string>
    <string name="settings_file_replacement_character_summary">Ungültige Zeichen werden durch dieses Zeichen ersetzt</string>
    <string name="settings_file_replacement_character_title">Ersetzungszeichen</string>

    <string name="charset_letters_and_digits">Buchstaben und Zahlen</string>
    <string name="subscribe_button_title">Abonnieren</string>
    <string name="subscribed_button_title">Abonniert</string>
    <string name="channel_unsubscribed">Abonnement beendet</string>
    <string name="tab_subscriptions">Abos</string>

    <string name="fragment_whats_new">Neuigkeiten</string>

    <string name="enable_search_history_title">Suchverlauf</string>
    <string name="enable_search_history_summary">Suchanfragen lokal speichern</string>
    <string name="enable_watch_history_title">Verlauf &amp; Cache</string>
    <string name="enable_watch_history_summary">Speichere den Wiedergabeverlauf</string>
    <string name="title_activity_history">Verlauf</string>
    <string name="title_history_search">Gesucht</string>
    <string name="title_history_view">Angesehen</string>
    <string name="history_disabled">Verlauf ist deaktiviert</string>
    <string name="action_history">Verlauf</string>
    <string name="history_empty">Der Verlauf ist leer</string>
    <string name="history_cleared">Verlauf bereinigt</string>

<string name="subscription_change_failed">Abonnement konnte nicht geändert werden</string>
    <string name="subscription_update_failed">Abonnement konnte nicht aktualisiert werden</string>

    <string name="resume_on_audio_focus_gain_summary">Nach Unterbrechungen (z.B. Telefonaten) Wiedergabe fortsetzen</string>


    <string name="notification_channel_name">NewPipe-Benachrichtigung</string>
    <string name="notification_channel_description">Benachrichtigungen für NewPipe-Hintergrund- und Pop-up Wiedergabe</string>

    <string name="tab_main">Hauptmenü</string>
    <string name="settings_category_player_behavior_title">Verhalten</string>
    <string name="settings_category_history_title">Verlauf &amp; Cache</string>
    <string name="playlist">Wiedergabeliste</string>
    <string name="undo">Rückgängig machen</string>

    <string name="search_no_results">Keine Ergebnisse</string>
    <string name="no_subscribers">Keine Abonnenten</string>
    <plurals name="subscribers">
	<item quantity="one">%s Abonnent</item>
	<item quantity="other">%s Abonnenten</item>
</plurals>

    <string name="no_views">Keine Aufrufe</string>
    <plurals name="views">
	<item quantity="one">%s Aufruf</item>
	<item quantity="other">%s Aufrufe</item>
</plurals>

    <string name="no_videos">Keine Videos</string>
    <plurals name="videos">
	<item quantity="one">%s Video</item>
	<item quantity="other">%s Videos</item>
</plurals>

    <string name="charset_most_special_characters">Die meisten Sonderzeichen</string>

    <string name="item_deleted">Element gelöscht</string>
    <string name="resume_on_audio_focus_gain_title">Fortsetzen bei erneutem Fokussieren</string>
    <string name="settings_category_player_title">Player</string>
    <string name="empty_subscription_feed_subtitle">Nichts hier außer das Zirpen der Grillen</string>

    <string name="delete_item_search_history">Möchtest du dieses Element aus dem Suchverlauf löschen?</string>
<string name="blank_page_summary">Leere Seite</string>
    <string name="select_a_channel">Wähle einen Kanal aus</string>
    <string name="no_channel_subscribed_yet">Noch keine Kanalabonnements vorhanden</string>
    <string name="trending">Trends</string>
    <string name="popup_playing_append">In der Warteschlange der Pop-up-Wiedergabe</string>
    <string name="play_all">Alles abspielen</string>

    <string name="play_queue_remove">Entfernen</string>
    <string name="play_queue_audio_settings">Audio-Einstellungen</string>
    <string name="player_stream_failure">Konnte diesen Stream nicht abspielen</string>
    <string name="main_page_content">Inhalt der Hauptseite</string>
    <string name="subscription_page_summary">Abonnement-Seite</string>
    <string name="feed_page_summary">Feed-Seite</string>
    <string name="channel_page_summary">Kanal-Seite</string>
    <string name="title_activity_background_player">Hintergrund-Player</string>
    <string name="title_activity_popup_player">Pop-up Player</string>
    <string name="play_queue_stream_detail">Details</string>
    <string name="top_50">Top 50</string>
    <string name="player_unrecoverable_failure">Nicht behebbarer Wiedergabefehler aufgetreten</string>
    <string name="player_recoverable_failure">Wiederherstellen nach einem Wiedergabefehler</string>

    <string name="kiosk_page_summary">Kiosk-Seite</string>
    <string name="select_a_kiosk">Kiosk auswählen</string>

    <string name="kiosk">Kiosk</string>
    <string name="show_hold_to_append_summary">Tipp anzeigen, wenn der Hintergrundwiedergabe- oder Pop-up-Button auf der Videodetailseite gedrückt gehalten wird</string>
    <string name="background_player_append">In der Warteschlange der Hintergrundwiedergabe</string>
    <string name="new_and_hot">Neu &amp; Heiß</string>
    <string name="hold_to_append">Halten, um zur Wiedergabeliste hinzuzufügen</string>
<string name="show_hold_to_append_title">\"Gedrückt halten, um hinzuzufügen\" Tipp anzeigen</string>
    <string name="unknown_content">[Unbekannt]</string>

    <string name="enqueue_on_background">In Warteschlange für Hintergrundwiedergabe</string>
    <string name="enqueue_on_popup">In Warteschlange für Pop-up</string>
    <string name="start_here_on_main">Ab hier wiedergeben</string>
    <string name="start_here_on_background">Ab hier im Hintergrundmodus</string>
    <string name="start_here_on_popup">Ab hier im Pop-up</string>
<string name="donation_title">Spenden</string>
    <string name="give_back">Zurückgeben</string>
    <string name="website_title">Website</string>
    <string name="website_encouragement">Besuche die NewPipe Website für weitere Informationen und Neuigkeiten.</string>
    <string name="donation_encouragement">NewPipe wird von Freiwilligen entwickelt, die ihre Freizeit dafür verwenden, dir die beste Nutzererfahrung zu bieten. Gib etwas zurück, um den Entwicklern zu helfen, NewPipe noch besser machen zu können, während sie sich an einer Tasse Kaffee erfreuen.</string>
    <string name="service_title">Service</string>
    <string name="no_player_found_toast">Keinen Streamplayer gefunden (du kannst VLC installieren, um den Stream abzuspielen).</string>
    <string name="default_content_country_title">Bevorzugtes Land des Inhalts</string>
    <string name="always">Immer</string>
    <string name="just_once">Nur einmal</string>

    <string name="toggle_orientation">Ausrichtung umschalten</string>
    <string name="switch_to_background">In den Hintergrund wechseln</string>
    <string name="switch_to_popup">Zum Pop-up wechseln</string>
    <string name="switch_to_main">Zur normalen Wiedergabe wechseln</string>

    <string name="external_player_unsupported_link_type">Externe Player unterstützen diese Art von Links nicht</string>
    <string name="invalid_url_toast">Ungültige URL</string>
    <string name="video_streams_empty">Keine Video-Streams gefunden</string>
    <string name="audio_streams_empty">Keine Audio-Streams gefunden</string>

    <string name="drawer_open">Navigationsleiste öffnen</string>
    <string name="drawer_close">Navigationsleiste schließen</string>

    <string name="video_player">Video-Player</string>
    <string name="background_player">Hintergrund-Player</string>
    <string name="popup_player">Popup-Player</string>
    <string name="always_ask_player">Immer fragen</string>
    
    <string name="preferred_player_fetcher_notification_title">Informationen werden abgerufen…</string>
    <string name="preferred_player_fetcher_notification_message">Gewünschten Inhalt laden</string>
<string name="import_data_title">Datenbank importieren</string>
    <string name="export_data_title">Datenbank exportieren</string>
    <string name="import_data_summary">Überschreibt deinen aktuellen Verlauf und deine Abonnements</string>
    <string name="export_data_summary">Verlauf, Abonnements und Wiedergabelisten exportieren</string>
    <string name="no_valid_zip_file">Keine gültige ZIP-Datei</string>
    <string name="could_not_import_all_files">Warnung: Nicht alle Dateien konnten importiert werden.</string>
    <string name="override_current_data">Dies wird deine aktuellen Einstellungen überschreiben.</string>

    <string name="show_info">Info anzeigen</string>

    <string name="tab_bookmarks">Lesezeichen für Wiedergabelisten</string>

    <string name="controls_add_to_playlist_title">Hinzufügen zu</string>

    <string name="detail_drag_description">Zum Neuordnen ziehen</string>

    <string name="create">Erstellen</string>
    <string name="delete_one">Einen löschen</string>
    <string name="delete_all">Alle löschen</string>
    <string name="rename">Umbenennen</string>

    <string name="delete_stream_history_prompt">Möchtest du dieses Element aus dem Wiedergabeverlauf löschen?</string>
    <string name="delete_all_history_prompt">Bist du sicher, dass du alle Elemente aus dem Verlauf löschen möchtest?</string>
    <string name="title_last_played">Zuletzt wiedergegeben</string>
    <string name="title_most_played">Am häufigsten wiedergegeben</string>

    <string name="always_ask_open_action">Immer fragen</string>
    
    <string name="create_playlist">Neue Wiedergabeliste</string>
    <string name="delete_playlist">Löschen</string>
    <string name="rename_playlist">Umbenennen</string>
    <string name="append_playlist">Zur Wiedergabeliste hinzufügen</string>
    <string name="set_as_playlist_thumbnail">Als Vorschaubild der Wiedergabeliste festlegen</string>

    <string name="unbookmark_playlist">Lesezeichen entfernen</string>

    <string name="delete_playlist_prompt">Diese Wiedergabeliste löschen?</string>
    <string name="playlist_creation_success">Wiedergabeliste erstellt</string>
    <string name="playlist_add_stream_success">Zur Wiedergabeliste hinzugefügt</string>
    <string name="playlist_thumbnail_change_success">Vorschaubild der Wiedergabeliste geändert.</string>
    <string name="playlist_delete_failure">Konnte Wiedergabeliste nicht löschen.</string>

    <string name="caption_none">Keine Untertitel</string>

    <string name="caption_font_size_settings_title">Schriftgröße der Untertitel</string>
    <string name="dismiss">Abbrechen</string>
    <string name="normal_caption_font_size">Normale Schriftgröße</string>
    <string name="controls_download_desc">Stream-Datei herunterladen</string>
    <string name="use_inexact_seek_title">Schnelle, ungenaue Suche verwenden</string>
    <string name="use_inexact_seek_summary">Mit ungenauem Suchen kann die Abspielposition schneller erreicht werden, aber auf Kosten der Genauigkeit</string>
    <string name="file">Datei</string>

    <string name="invalid_directory">Verzeichnis existiert nicht</string>
    <string name="invalid_file">Die Datei existiert nicht oder die Rechte zum Lesen oder Schreiben fehlen</string>
    <string name="file_name_empty_error">Dateiname darf nicht leer sein</string>
    <string name="error_occurred_detail">Ein Fehler ist aufgetreten: %1$s</string>

    <string name="caption_auto_generated">Automatisch erzeugt</string>
    <string name="smaller_caption_font_size">Kleinere Schrift</string>
    <string name="larger_caption_font_size">Größere Schrift</string>

    <string name="enable_leak_canary_title">LeakCanary aktivieren</string>
    <string name="import_from">Import von</string>
    <string name="export_to">Export nach</string>

    <string name="import_ongoing">Importiere…</string>
    <string name="export_ongoing">Exportiere…</string>

    <string name="import_file_title">Datei importieren</string>
    <string name="previous_export">Vorheriger Export</string>

    <string name="import_network_expensive_warning">Beachte, dass diese Aktion das Netzwerk stark belasten kann. 
\n 
\nMöchtest du fortfahren?</string>
<string name="download_thumbnail_title">Vorschaubilder laden</string>
    <string name="thumbnail_cache_wipe_complete_notice">Bilder-Cache gelöscht</string>
    <string name="metadata_cache_wipe_title">Zwischengespeicherte Metadaten löschen</string>
    <string name="metadata_cache_wipe_summary">Alle zwischengespeicherten Website-Daten entfernen</string>
    <string name="metadata_cache_wipe_complete_notice">Metadatencache gelöscht</string>
    <string name="settings_category_debug_title">Debug</string>
    <string name="invalid_source">Datei-/Inhaltsquelle existiert nicht</string>
    <string name="export_complete_toast">Exportiert</string>
    <string name="import_complete_toast">Importiert</string>
    <string name="playlist_name_input">Name</string>
    <string name="import_export_title">Import/Export</string>
    <string name="import_title">Import</string>
    <string name="subscriptions_import_unsuccessful">Abonnements konnten nicht importiert werden</string>
    <string name="subscriptions_export_unsuccessful">Abonnements konnten nicht exportiert werden</string>

    <string name="playback_speed_control">Wiedergabegeschwindigkeitsregler</string>
    <string name="playback_tempo">Geschwindigkeit</string>
    <string name="playback_pitch">Tonhöhe</string>
    <string name="unhook_checkbox">Verknüpfung aufheben (kann zu Verzerrungen führen)</string>
    <string name="playback_nightcore">Nightcore</string>
    <string name="playback_default">Standard</string>
<string name="download_thumbnail_summary">Wenn ausgeschaltet, werden keine Miniaturansichten geladen, Daten und Speicherverbrauch sparend. Änderungen löschen die Bilder-Caches sowohl im Arbeitsspeicher als auch auf der SD-Karte.</string>
    <string name="auto_queue_title">Nächsten Stream automatisch einreihen</string>
    <string name="auto_queue_summary">Automatisches Anhängen eines verwandten Streams beim Abspielen des letzten Streams in einer nicht wiederholten Warteschlange.</string>
    <string name="drawer_header_action_paceholder_text">Hier wird bald etwas stehen ;D</string>


    <string name="bookmark_playlist">Wiedergabeliste mit Lesezeichen versehen</string>
    <string name="resize_fit">Anpassen</string>
    <string name="resize_fill">Füllen</string>
    <string name="resize_zoom">Vergrößern</string>

    <string name="enable_leak_canary_summary">Speicherlecküberwachung kann dazu führen, dass die App beim Heap-Dumping nicht mehr reagiert</string>

    <string name="enable_disposed_exceptions_title">Fehler außerhalb des Lebenszyklus melden</string>
    <string name="enable_disposed_exceptions_summary">Erzwingen der Meldung unzustellbarer Rx-Ausnahmen außerhalb des Lebenszyklus von Fragmenten oder Aktivitäten nach der Entsorgung</string>

    <string name="import_youtube_instructions">Importiere YouTube-Abonnements, indem du die Exportdatei herunterlädst: 
\n 
\n1. Gehe zu dieser URL: %1$s 
\n2. Melde dich an, falls du dazu aufgefordert wirst. 
\n3. Der Ladevorgang sollte beginnen (das ist die Exportdatei)</string>
    <string name="import_soundcloud_instructions">Importiere ein SoundCloud-Profil, indem du entweder die URL oder deine ID eingibst: 
\n 
\n1. Aktiviere den \"Desktop-Modus\" in einem Web-Browser (die Seite ist für mobile Geräte nicht verfügbar) 
\n2. Gehe zu dieser URL: %1$s 
\n3. Melden dich an, falls du dazu aufgefordert wirst 
\n4. Kopiere die Profil-URL, zu der du weitergeleitet wurdest.</string>
    <string name="import_soundcloud_instructions_hint">yourID, soundcloud.com/yourid</string>

    <string name="no_streams_available_download">Keine Streams zum Download verfügbar</string>

    <string name="preferred_open_action_settings_title">Bevorzugte \'Öffnen\' Aktion</string>
    <string name="preferred_open_action_settings_summary">Standardaktion beim Öffnen von Inhalten - %s</string>

    <string name="caption_setting_title">Untertitel</string>
    <string name="caption_setting_description">Textgröße und Hintergrund der Untertitel im Player anpassen. Wird erst nach Neustart der App wirksam.</string>

    <string name="toast_no_player">Keine App zum Abspielen dieser Datei installiert</string>

    <string name="clear_views_history_title">Wiedergabeverlauf löschen</string>
    <string name="clear_views_history_summary">Löscht den Verlauf der abgespielten Streams</string>
<<<<<<< HEAD

    <string name="delete_view_history_alert">Löscht den ganzen Verlauf.</string>
    <string name="view_history_deleted">Verlauf gelöscht.</string>
=======
    <string name="delete_view_history_alert">Den ganzen Wiedergabeverlauf löschen\?</string>
    <string name="view_history_deleted">Wiedergabeverlauf gelöscht.</string>
>>>>>>> 45339fd6
    <string name="clear_search_history_title">Suchverlauf löschen</string>
    <string name="clear_search_history_summary">Löscht den Verlauf der Suchbegriffe</string>
    <string name="delete_search_history_alert">Den gesamten Suchverlauf löschen\?</string>
    <string name="search_history_deleted">Suchverlauf gelöscht.</string>
    <string name="one_item_deleted">1 Element gelöscht.</string>

    <string name="app_license">NewPipe ist freie Copyleft-Software: Du kannst es nach Belieben benutzen, studieren, mit anderen teilen und verbessern. Insbesondere kannst du sie unter den Bedingungen der GNU General Public License, wie von der Free Software Foundation veröffentlicht, weitergeben und/oder modifizieren, entweder unter Version 3 der Lizenz oder (nach deiner Wahl) jeder späteren Version.</string>
    <string name="import_settings">Möchtest du auch Einstellungen importieren?</string>

    <string name="privacy_policy_title">NewPipe-Datenschutzbestimmungen</string>
    <string name="privacy_policy_encouragement">Dem NewPipe-Projekt ist Datenschutz sehr wichtig. Deshalb sammelt diese App keine Daten ohne deine Zustimmung.
\nNewPipes Datenschutzbestimmungen erklären im Detail, welche Daten beim Absenden eines Absturzberichtes verschickt und gespeichert werden.</string>
    <string name="read_privacy_policy">Datenschutzbestimmungen lesen</string>
    <string name="accept">Akzeptieren</string>
    <string name="decline">Ablehnen</string>
<string name="start_accept_privacy_policy">Um der europäischen Datenschutz-Grundverordnung (DSGVO) gerecht zu werden, weisen wir hiermit auf NewPipe\'s Datenschutzerklärung hin. Bitte lies sie sorgfältig durch.
\nDu musst den Datenschutzrichtlinien zustimmen, um den Fehlerbericht an uns zu senden.</string>
    <string name="limit_data_usage_none_description">Unbegrenzt</string>
    <string name="limit_mobile_data_usage_title">Auflösung bei Verwendung mobiler Daten begrenzen</string>
    <string name="minimize_on_exit_title">Minimieren beim Appwechsel</string>
    <string name="minimize_on_exit_summary">Aktion beim Umschalten auf eine andere App vom Haupt-Videoplayer - %s</string>
    <string name="minimize_on_exit_none_description">Keine</string>
    <string name="minimize_on_exit_background_description">Zum Hintergrund-Player minimieren</string>
    <string name="minimize_on_exit_popup_description">Zum Popup-Player minimieren</string>

<string name="skip_silence_checkbox">Vorspulen während der Stille</string>
    <string name="playback_step">Schritt</string>
    <string name="playback_reset">Zurücksetzen</string>

    <string name="channels">Kanäle</string>
    <string name="playlists">Wiedergabelisten</string>
    <string name="tracks">Titel</string>
    <string name="users">Nutzer</string>
    </resources><|MERGE_RESOLUTION|>--- conflicted
+++ resolved
@@ -460,14 +460,8 @@
 
     <string name="clear_views_history_title">Wiedergabeverlauf löschen</string>
     <string name="clear_views_history_summary">Löscht den Verlauf der abgespielten Streams</string>
-<<<<<<< HEAD
-
-    <string name="delete_view_history_alert">Löscht den ganzen Verlauf.</string>
-    <string name="view_history_deleted">Verlauf gelöscht.</string>
-=======
     <string name="delete_view_history_alert">Den ganzen Wiedergabeverlauf löschen\?</string>
     <string name="view_history_deleted">Wiedergabeverlauf gelöscht.</string>
->>>>>>> 45339fd6
     <string name="clear_search_history_title">Suchverlauf löschen</string>
     <string name="clear_search_history_summary">Löscht den Verlauf der Suchbegriffe</string>
     <string name="delete_search_history_alert">Den gesamten Suchverlauf löschen\?</string>
