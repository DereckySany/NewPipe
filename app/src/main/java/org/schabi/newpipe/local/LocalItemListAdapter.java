--- conflicted
+++ resolved
@@ -25,11 +25,8 @@
 import org.schabi.newpipe.local.holder.LocalStatisticStreamCardItemHolder;
 import org.schabi.newpipe.local.holder.LocalStatisticStreamGridItemHolder;
 import org.schabi.newpipe.local.holder.LocalStatisticStreamItemHolder;
-<<<<<<< HEAD
 import org.schabi.newpipe.local.holder.RemoteBookmarkPlaylistItemHolder;
-=======
 import org.schabi.newpipe.local.holder.RemotePlaylistCardItemHolder;
->>>>>>> 3c0a200f
 import org.schabi.newpipe.local.holder.RemotePlaylistGridItemHolder;
 import org.schabi.newpipe.local.holder.RemotePlaylistItemHolder;
 import org.schabi.newpipe.util.FallbackViewHolder;
@@ -76,20 +73,14 @@
     private static final int STREAM_PLAYLIST_CARD_HOLDER_TYPE = 0x1005;
 
     private static final int LOCAL_PLAYLIST_HOLDER_TYPE = 0x2000;
-<<<<<<< HEAD
-    private static final int REMOTE_PLAYLIST_HOLDER_TYPE = 0x2001;
-    private static final int LOCAL_PLAYLIST_GRID_HOLDER_TYPE = 0x2002;
-    private static final int REMOTE_PLAYLIST_GRID_HOLDER_TYPE = 0x2004;
-    private static final int LOCAL_BOOKMARK_PLAYLIST_HOLDER_TYPE = 0x2008;
-    private static final int REMOTE_BOOKMARK_PLAYLIST_HOLDER_TYPE = 0x2010;
-=======
     private static final int LOCAL_PLAYLIST_GRID_HOLDER_TYPE = 0x2001;
     private static final int LOCAL_PLAYLIST_CARD_HOLDER_TYPE = 0x2002;
+    private static final int LOCAL_BOOKMARK_PLAYLIST_HOLDER_TYPE = 0x2003;
 
     private static final int REMOTE_PLAYLIST_HOLDER_TYPE = 0x3000;
     private static final int REMOTE_PLAYLIST_GRID_HOLDER_TYPE = 0x3001;
     private static final int REMOTE_PLAYLIST_CARD_HOLDER_TYPE = 0x3002;
->>>>>>> 3c0a200f
+    private static final int REMOTE_BOOKMARK_PLAYLIST_HOLDER_TYPE = 0x3003;
 
     private final LocalItemBuilder localItemBuilder;
     private final ArrayList<LocalItem> localItems;
@@ -97,14 +88,10 @@
     private final DateTimeFormatter dateTimeFormatter;
 
     private boolean showFooter = false;
-<<<<<<< HEAD
-    private boolean useGridVariant = false;
-    private boolean useItemHandle = false;
-=======
->>>>>>> 3c0a200f
     private View header = null;
     private View footer = null;
     private ItemViewMode itemViewMode = ItemViewMode.LIST;
+    private boolean useItemHandle = false;
 
     public LocalItemListAdapter(final Context context) {
         recordManager = new HistoryRecordManager(context);
@@ -279,20 +266,9 @@
         final LocalItem item = localItems.get(position);
         switch (item.getLocalItemType()) {
             case PLAYLIST_LOCAL_ITEM:
-<<<<<<< HEAD
                 if (useItemHandle) {
                     return LOCAL_BOOKMARK_PLAYLIST_HOLDER_TYPE;
-                }
-                return useGridVariant ? LOCAL_PLAYLIST_GRID_HOLDER_TYPE
-                        : LOCAL_PLAYLIST_HOLDER_TYPE;
-            case PLAYLIST_REMOTE_ITEM:
-                if (useItemHandle) {
-                    return REMOTE_BOOKMARK_PLAYLIST_HOLDER_TYPE;
-                }
-                return useGridVariant ? REMOTE_PLAYLIST_GRID_HOLDER_TYPE
-                        : REMOTE_PLAYLIST_HOLDER_TYPE;
-=======
-                if (itemViewMode == ItemViewMode.CARD) {
+                } else if (itemViewMode == ItemViewMode.CARD) {
                     return LOCAL_PLAYLIST_CARD_HOLDER_TYPE;
                 } else if (itemViewMode == ItemViewMode.GRID) {
                     return LOCAL_PLAYLIST_GRID_HOLDER_TYPE;
@@ -300,14 +276,15 @@
                     return LOCAL_PLAYLIST_HOLDER_TYPE;
                 }
             case PLAYLIST_REMOTE_ITEM:
-                if (itemViewMode == ItemViewMode.CARD) {
+                if (useItemHandle) {
+                    return REMOTE_BOOKMARK_PLAYLIST_HOLDER_TYPE;
+                } else if (itemViewMode == ItemViewMode.CARD) {
                     return REMOTE_PLAYLIST_CARD_HOLDER_TYPE;
                 } else if (itemViewMode == ItemViewMode.GRID) {
                     return REMOTE_PLAYLIST_GRID_HOLDER_TYPE;
                 } else {
                     return REMOTE_PLAYLIST_HOLDER_TYPE;
                 }
->>>>>>> 3c0a200f
             case PLAYLIST_STREAM_ITEM:
                 if (itemViewMode == ItemViewMode.CARD) {
                     return STREAM_PLAYLIST_CARD_HOLDER_TYPE;
@@ -348,24 +325,18 @@
                 return new LocalPlaylistItemHolder(localItemBuilder, parent);
             case LOCAL_PLAYLIST_GRID_HOLDER_TYPE:
                 return new LocalPlaylistGridItemHolder(localItemBuilder, parent);
-<<<<<<< HEAD
+            case LOCAL_PLAYLIST_CARD_HOLDER_TYPE:
+                return new LocalPlaylistCardItemHolder(localItemBuilder, parent);
             case LOCAL_BOOKMARK_PLAYLIST_HOLDER_TYPE:
                 return new LocalBookmarkPlaylistItemHolder(localItemBuilder, parent);
-=======
-            case LOCAL_PLAYLIST_CARD_HOLDER_TYPE:
-                return new LocalPlaylistCardItemHolder(localItemBuilder, parent);
->>>>>>> 3c0a200f
             case REMOTE_PLAYLIST_HOLDER_TYPE:
                 return new RemotePlaylistItemHolder(localItemBuilder, parent);
             case REMOTE_PLAYLIST_GRID_HOLDER_TYPE:
                 return new RemotePlaylistGridItemHolder(localItemBuilder, parent);
-<<<<<<< HEAD
+            case REMOTE_PLAYLIST_CARD_HOLDER_TYPE:
+                return new RemotePlaylistCardItemHolder(localItemBuilder, parent);
             case REMOTE_BOOKMARK_PLAYLIST_HOLDER_TYPE:
                 return new RemoteBookmarkPlaylistItemHolder(localItemBuilder, parent);
-=======
-            case REMOTE_PLAYLIST_CARD_HOLDER_TYPE:
-                return new RemotePlaylistCardItemHolder(localItemBuilder, parent);
->>>>>>> 3c0a200f
             case STREAM_PLAYLIST_HOLDER_TYPE:
                 return new LocalPlaylistStreamItemHolder(localItemBuilder, parent);
             case STREAM_PLAYLIST_GRID_HOLDER_TYPE:
