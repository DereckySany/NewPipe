<?xml version='1.0' encoding='UTF-8'?>
<resources>
    <string name="background_player_playing_toast">يتم التشغيل في الخلفية</string>
    <string name="cancel">إلغاء</string>
    <string name="choose_browser">اختر المتصفح</string>
    <string name="dark_theme_title">مظلم</string>
    <string name="default_audio_format_title">صيغة الصوت الإفتراضية</string>
    <string name="default_resolution_title">الدقة الإفتراضية</string>
    <string name="detail_dislikes_img_view_description">عدم الإعجاب</string>
    <string name="detail_likes_img_view_description">الإعجابات</string>
    <string name="detail_thumbnail_view_description">صور معاينة الفيديو</string>
    <string name="detail_uploader_thumbnail_view_description">الصورة المصغرة الشخصية</string>
    <string name="did_you_mean">هل تقصد: %1$s ?</string>
    <string name="download">تنزيل</string>
    <string name="download_dialog_title">تنزيل</string>
    <string name="download_path_audio_dialog_title">أدخل مسار تنزيل الملفات الصوتية</string>
    <string name="download_path_audio_summary">مسار حفظ التنزيلات الصوتية</string>
    <string name="download_path_audio_title">مسار ملفات الصوت المحفوظة</string>
    <string name="download_path_dialog_title">أدخل مسار التنزيل لملفات الفيديو</string>
    <string name="download_path_summary">مسار حفظ تنزيلات الفيديو في</string>
    <string name="download_path_title">مسار ملفات الفيديو المحفوظة</string>
    <string name="err_dir_create">"لا يمكن إنشاء مجلد للتنزيلات في '%1$s'"</string>
    <string name="info_dir_created">"تم إنشاء مجلد تنزيلات في '%1$s'"</string>
    <string name="install">تثبيت</string>
    <string name="kore_not_found">تطبيق Kore غير موجود. هل تريد تثبيته ؟</string>
    <string name="light_theme_title">مضيء</string>
    <string name="list_thumbnail_view_description">صور معاينة الفيديو</string>
    <string name="network_error">خطأ في الشبكة</string>
    <string name="next_video_title">الفيديو التالي</string>
    <string name="no_player_found">لا يوجد مشغل فيديو. هل تريد تثبيت VLC ؟</string>
    <string name="open_in_browser">افتح في المتصفح</string>
    <string name="play_audio">الصوت</string>
    <string name="play_btn_text">تشغيل</string>
    <string name="play_with_kodi_title">تشغيل بواسطة كودي</string>
    <string name="screen_rotation">التدوير</string>
    <string name="search">بحث</string>
    <string name="content_language_title">اللغة الإفتراضية للمحتوى</string>
    <string name="settings">الإعدادات</string>
    <string name="settings_category_appearance_title">المظهر</string>
    <string name="settings_category_other_title">اخرى</string>
    <string name="settings_category_video_audio_title">الفيديو والصوتيات</string>
    <string name="share">مشاركة</string>
    <string name="share_dialog_title">مشاركة بواسطة</string>
    <string name="show_next_and_similar_title">عرض الفديوهات \'التالية\'و\'المماثلة\'</string>
    <string name="show_play_with_kodi_summary">عرض خيار لتشغيل الفيديو بواسطة مشغل كودي</string>
    <string name="show_play_with_kodi_title">عرض خيار التشغيل بواسطة كودي</string>
    <string name="theme_title">السمة</string>
    <string name="upload_date_text">تم النشر يوم %1$s</string>
    <string name="url_not_supported_toast">الرابط غير مدعوم</string>
    <string name="use_external_audio_player_title">استخدام مشغل صوت خارجي</string>
    <string name="use_external_video_player_title">استخدام مشغل فيديو خارجي</string>
    <string name="use_tor_summary">(إختبارية) إجراء التنزيلات من خلال استخدام بروكسي Tor لزيادة الخصوصية ( تشغيل الفيديو المباشر غير مدعوم حتى الأن ).</string>
    <string name="use_tor_title">استخدام تور</string>
<<<<<<< HEAD
    <string name="view_count_text">مشاهدات %1$s</string>
=======
    <string name="view_count_text">"مشاهدة  %1$s"</string>
    <string name="webm_description">تنسيق حر — WebM</string>
>>>>>>> 7508f9d3
    <string name="blocked_by_gema">تم حجبه بواسطة GEMA</string>
    <string name="content_not_available">المحتوى غير متاح</string>
    <string name="could_not_load_thumbnails">تعذرت عملية تحميل كافة صور المعاينة</string>
    <string name="general_error">خطأ</string>
    <string name="parsing_error">تعذرت عملية تحليل الموقع</string>
    <string name="youtube_signature_decryption_error">تعذر فك تشفير توقيع رابط الفيديو</string>
<string name="main_bg_subtitle">اضغط بحث للبدء</string>
    <string name="subscribe_button_title">اشتراك</string>
    <string name="subscribed_button_title">مشترك</string>
    <string name="tab_main">الرئيسية</string>
    <string name="tab_subscriptions">الاشتراكات</string>

    <string name="fragment_whats_new">ما الجديد</string>

    <string name="controls_background_title">في الخلفية</string>
    <string name="autoplay_by_calling_app_title">تشغيل تلقائي</string>
    <string name="black_theme_title">اسود</string>
    <string name="enable_watch_history_title">التاريخ وذاكرة التخزين المؤقت</string>
    <string name="settings_category_history_title">التاريخ و التخزين المؤقت</string>
    <string name="content">المحتوى</string>
    <string name="downloads">التنزيلات</string>
    <string name="downloads_title">التنزيلات</string>
    <string name="all">الكل</string>
    <string name="channel">القناة</string>
    <string name="video">الفيديو</string>
    <string name="settings_category_downloads_title">التنزيل</string>
    <string name="action_about">عن التطبيق</string>
    <string name="tab_about">عن التطبيق</string>
    <string name="title_activity_history">التاريخ</string>
    <string name="action_history">التاريخ</string>
    <string name="open_in_popup_mode">افتح في وضع النافذة المنبثقة</string>
    <string name="use_external_video_player_summary">"بعض الخيارات الدقة لن تحتوي على صوت عند تمكين هذا الخيار "</string>
    <string name="popup_mode_share_menu_title">وضع النوافذ المنبثقة NewPipe</string>
    <string name="channel_unsubscribed">تم إلغاء الاشتراك في القناة</string>
    <string name="subscription_change_failed">تعذر تغيير حالة الاشتراك</string>
    <string name="subscription_update_failed">تعذر تحديث الاشتراك</string>

    <string name="controls_popup_title">نافذة المنبثقة</string>

    <string name="autoplay_by_calling_app_summary">تشغيل مقطع الفيديو عند إستدعاء NewPipe من تطبيق آخر</string>
    <string name="default_popup_resolution_title">الدقة الافتراضية لنوافذ المنبثقة</string>
    <string name="show_higher_resolutions_title">"عرض أعلى جودة "</string>
    <string name="show_higher_resolutions_summary">بعض الأجهزة فقط تدعم تشغيل مقاطع الفيديو 2K / 4K</string>
    <string name="default_video_format_title">تنسيق الفيديو الافتراضي</string>
    <string name="popup_remember_size_pos_title">تذكر حجم النافذة و وضعها</string>
    <string name="popup_remember_size_pos_summary">تذكر آخر مكان و حجم للنافذة المنبثقة</string>
    <string name="player_gesture_controls_title">اعدادات إيماءة المشغل</string>
    <string name="player_gesture_controls_summary">استخدم إيماءات التحكم في سطوع وصوت المشغل</string>
    <string name="show_search_suggestions_title">اقتراحات البحث</string>
    <string name="show_search_suggestions_summary">عرض الاقتراحات عند البحث</string>
    <string name="enable_search_history_title">سجل البحث</string>
    <string name="enable_search_history_summary">تخزين طلبات البحث محليا</string>
    <string name="enable_watch_history_summary">تتبع مقاطع الفيديو التي تمت مشاهدتها</string>
    <string name="resume_on_audio_focus_gain_title">استئناف عند اكتساب التركيز</string>
    <string name="resume_on_audio_focus_gain_summary">متابعة التشغيل بعد المقاطعات (مثل المكالمات الهاتفية)</string>
    <string name="show_hold_to_append_title">عرض تلميح \"اضغط للتجاهل\"</string>
    <string name="show_hold_to_append_summary">عرض تلميح على صفحة التفاصيل عند استخدام وضع مشغل الخلفية أو النافذة المنبثقة</string>
    <string name="settings_category_player_title">المشغل</string>
    <string name="settings_category_player_behavior_title">السلوك</string>
    <string name="settings_category_popup_title">الوضع المنبثق</string>
    <string name="popup_playing_toast">يتم التشغيل في الوضع المنبثق</string>
    <string name="background_player_append">تم وضعه على قائمة الانتظار في مشغل الخلفية</string>
    <string name="popup_playing_append">تم وضعه على قائمة الانتظار في مشغل النافذة المنبثقة</string>
    <string name="show_age_restricted_content_title">عرض المحتوى المقيّد بحسب العُمر</string>
    <string name="video_is_age_restricted">فيديو مقيد بحسب العمر. السماح بهذا المحتوى ممكن عن طريق الإعدادات.</string>
    <string name="duration_live">مباشر</string>
    <string name="error_report_title">تقرير الخطأ</string>
    <string name="playlist">قائمة التشغيل</string>
    <string name="yes">نعم</string>
    <string name="later">لاحقاً</string>
    <string name="disabled">مُعطل</string>
    <string name="filter">فلتر</string>
    <string name="refresh">تحديث</string>
    <string name="clear">تنظيف</string>
    <string name="popup_resizing_indicator_title">تغيير الحجم</string>
    <string name="best_resolution">أفضل دقة</string>
    <string name="undo">تراجع</string>
    <string name="play_all">تشغيل الكل</string>

    <string name="notification_channel_name">تنبيهات NewPipe</string>
    <string name="notification_channel_description">التنبيهات لمشغل NewPipe للخلفية والنوافذ المنبثقة</string>

    <string name="unknown_content">[غير معروف]</string>

    <string name="light_parsing_error">لا يمكن تحليل الموقع بشكل كلي</string>
    <string name="could_not_setup_download_menu">تعذرت عملية إعداد قائمة التنزيل</string>
    <string name="live_streams_not_supported">هذا بث مباشر، وهو غير معتمد الآن.</string>
    <string name="could_not_get_stream">تعذر الحصول على أي بث</string>
    <string name="could_not_load_image">تعذرت عملية تحميل الصورة</string>
    <string name="app_ui_crash">تعطل التطبيق / واجهة المستخدم</string>
    <string name="player_stream_failure">لا يمكن تشغيل هذا البث</string>
    <string name="player_unrecoverable_failure">حدث خطأ للمشغل غير قابل للاسترداد</string>
    <string name="player_recoverable_failure">استرداد المشغل من الخطأ</string>

    <string name="sorry_string">عذرا، لا ينبغي أن يحدث ذلك.</string>
    <string name="error_report_button_text">الإبلاغ عن خطأ عبر البريد الإلكتروني</string>
    <string name="error_snackbar_message">عذرا، حدثت بعض الأخطاء.</string>
    <string name="error_snackbar_action">تقرير</string>
    <string name="what_device_headline">معلومات:</string>
    <string name="what_happened_headline">ماذا حدث:</string>
    <string name="info_labels">ماذا:\\nطلب:\\nيحتوى اللغة:\\nSالخدمات:\\nتوقيت غرينتش:\\nحزمة:\\nالإصدار:\\nOS إصدار نظام التشغيل:</string>
    <string name="your_comment">تعليقك (باللغة الإنجليزية):</string>
    <string name="error_details_headline">التفاصيل:</string>


    <string name="report_error">الإبلاغ عن خطأ</string>
    <string name="user_report">تقرير المستخدم</string>
    <string name="search_no_results">لم يتم العثور على نتائج</string>
    <string name="empty_subscription_feed_subtitle">لا شيء هنا غير صراصير الليل</string>

    <string name="audio">الصوت</string>
    <string name="retry">إعادة المحاولة</string>
    <string name="storage_permission_denied">تم رفض إذن الوصول إلى التخزين</string>
    <string name="use_old_player_title">استخدام المشغل القديم</string>
    <string name="use_old_player_summary">المشغل القديم المدمج في إطار Mediaframework</string>

    <string name="short_thousand">ألف</string>
    <string name="short_million">مليون</string>
    <string name="short_billion">بليون</string>

    <string name="no_subscribers">ليس هناك مشترِكون</string>
    <plurals name="subscribers">
	<item quantity="zero">صفر مشترِك</item>
	<item quantity="one">%s مشترِك</item>
	<item quantity="two">مشترِكان</item>
	<item quantity="few">%s مشتركين</item>
	<item quantity="many">%s مشترك</item>
	<item quantity="other">%s مشترك</item>
</plurals>

    <string name="no_views">دون مشاهدات</string>
    <string name="no_videos">لاتوجد فيديوهات</string>
    <string name="start">تشغيل</string>
    <string name="pause">إيقاف</string>
    <string name="view">شغل</string>
    <string name="delete">حذف</string>
    <string name="checksum">التوقيع</string>

    <string name="add">مهمة جديدة</string>
    <string name="finish">حسناً</string>

    <string name="msg_name">اسم الملف</string>
    <string name="msg_threads">التقسيم</string>
    <string name="msg_error">الخطأ</string>
    <string name="msg_server_unsupported">الخادم غير معتمد</string>
    <string name="msg_exists">الملف موجود مسبقا</string>
    <string name="msg_url_malform">العنوان غير صحيح أو الإنترنت غير متوفر</string>
    <string name="msg_running">يقوم نيوبايب بالتنزيل</string>
    <string name="msg_running_detail">انقر للحصول على التفاصيل</string>
    <string name="msg_wait">يُرجى الإنتظار…</string>
    <string name="msg_copied">تم نسخه إلى الحافظة</string>
    <string name="no_available_dir">الرجاء تحديد مجلد لحفظ التنزيلات</string>
    <string name="msg_popup_permission">هذا الإذن مطلوب
\nللفتح في وضع النافذة المنبثقة</string>

    <string name="reCaptchaActivity">اختبار reCAPTCHA</string>
    <string name="settings_file_charset_title">السماح بالرموز في أسماء الملفات</string>
    <string name="settings_file_replacement_character_summary">يتم استبدال الرموز غير المسموح بها بهذه القيمة</string>
    <string name="settings_file_replacement_character_title">استبدال الحرف</string>

    <string name="charset_letters_and_digits">الحروف والأرقام</string>
    <string name="charset_most_special_characters">معظم الأحرف الخاصة</string>

    <string name="title_activity_about">عن تطبيق نيوپايپ</string>
    <string name="action_settings">الإعدادات</string>
    <string name="title_licenses">تراخيص الجهات الخارجية</string>
    <string name="error_unable_to_load_license">تعذر تحميل الترخيص</string>
    <string name="action_open_website">فتح الموقع</string>
    <string name="tab_contributors">المساهمون</string>
    <string name="tab_licenses">التراخيص</string>
    <string name="app_description">تطبيق حُر و خفيف لتشغيل اليوتيوب على نظام الأندرويد.</string>
    <string name="contribution_title">ساهم</string>
    <string name="contribution_encouragement">إذا كانت لديك أفكار؛ أو ترجمة، أو تغييرات تخص التصميم، أو تنظيف و تحسين الشفرة البرمجية ، أو تعديلات عميقة عليها، فتذكر أنّ مساعدتك دائما موضع ترحيب. وكلما أتممنا شيئا كلما كان ذلك أفضل !</string>
    <string name="view_on_github">عرض على GitHub</string>
    <string name="donation_title">تبرع</string>
    <string name="donation_encouragement">يتم تطوير NewPipe من قبل متطوعين يقضون وقت فراغهم لتقديم أفضل تجربة لك. حان الوقت لرد المساعدة مع المطورين وجعل NewPipe أكثر و أفضل بينما تستمتع بفنجان من القهوة.</string>
    <string name="give_back">تبرع</string>
    <string name="website_title">موقع الويب</string>
    <string name="website_encouragement">قم بزيارة موقع NewPipe لمزيد من المعلومات والمستجدات.</string>
    <string name="app_license_title">تراخيص NewPipe</string>
    <string name="read_full_license">قراءة الرخصة</string>


    <string name="title_history_search">التي تم البحث عنها</string>
    <string name="title_history_view">تمت مشاهدتها</string>
    <string name="history_disabled">تم تعطيل السجل</string>
    <string name="history_empty">التاريخ فارغ</string>
    <string name="history_cleared">تم مسح التاريخ</string>
    <string name="item_deleted">تم حذف العنصر</string>
    <string name="delete_item_search_history">هل تريد حذف هذا العنصر من سجل البحث؟</string>

    <string name="main_page_content">محتوى الشاشة الرئيسية</string>
    <string name="blank_page_summary">صفحة فارغة</string>
    <string name="subscription_page_summary">صفحة الاشتراك</string>
    <string name="feed_page_summary">صفحة الخلاصة</string>
    <string name="channel_page_summary">صفحة القناة</string>
    <string name="select_a_channel">اختر قناة</string>
    <string name="no_channel_subscribed_yet">لم يتم الاشتراك في أي قناة بعد</string>
    <string name="trending">الشائعة</string>
    <string name="top_50">أفضل 50</string>
    <string name="new_and_hot">جديد وساخن</string>
    <string name="title_activity_background_player">مشغل الخلفية</string>
    <string name="title_activity_popup_player">المشغل المنبثق</string>
    <string name="play_queue_remove">حذف</string>
    <string name="play_queue_stream_detail">التفاصيل</string>
    <string name="play_queue_audio_settings">الإعدادات الصوتية</string>
    <string name="start_here_on_main">تشغيل هنا</string>
    <string name="start_here_on_popup">تشغيل هنا في وضع النافذة المنبثقة</string>
<string name="reCaptcha_title">تحدي ريكابتشا</string>
    <string name="hold_to_append">اضغط للإدراج في قائمة الانتظار</string>
    <plurals name="views">
	<item quantity="zero">بدون مشاهدات</item>
	<item quantity="one">%s مشاهدة</item>
	<item quantity="two">مشاهدتين</item>
	<item quantity="few">%s مشاهدات</item>
	<item quantity="many">%s مشاهدات</item>
	<item quantity="other">%s مشاهدة</item>
</plurals>

    <plurals name="videos">
	<item quantity="zero">%s فيديو</item>
	<item quantity="one">%s فيديو</item>
	<item quantity="two">%s فيديوهات</item>
	<item quantity="few">%s فيديوهات</item>
	<item quantity="many">%s فيديوهات</item>
	<item quantity="other">%s فيديوهات</item>
</plurals>

    <string name="recaptcha_request_toast">إعادة طلب كلمة التحقق</string>

    <string name="copyright" formatted="true">© %1$sبواسطة%2$sتحت%3$s</string>
    <string name="kiosk_page_summary">صفحة الكشك</string>
    <string name="select_a_kiosk">حدد كشك</string>

    <string name="kiosk">الكشك</string>
    <string name="enqueue_on_background">إدراج في قائمة الانتظار في الخلفية</string>
    <string name="enqueue_on_popup">إدراج في قائمة الانتظار على المنبثقة</string>
    <string name="start_here_on_background">تشغيل في الخلفية</string>
<string name="default_content_country_title">المحتوى الإفتراضي حسب البلد</string>
    <string name="toggle_orientation">تغيير الإتجاه</string>
    <string name="switch_to_background">الإنتقال إلى التشغيل في الخلفية</string>
    <string name="switch_to_popup">الإنتقال إلى التشغيل في النافذة المنبثقة</string>
    <string name="switch_to_main">الإنتقال إلى الرئيسية</string>

    <string name="service_title">الخدمة</string>
    <string name="drawer_open">فتح الدرج</string>
    <string name="drawer_close">إغلاق الدرج</string>
    <string name="always">دائماً</string>
    <string name="just_once">مرة واحدة فقط</string>

    <string name="invalid_url_toast">العنوان خاطئ</string>
    <string name="no_player_found_toast">لم يتم العثور على مشغل الفديو (يمكنك تثبيت VLC لتشغيله)</string>
    <string name="import_data_title">استيراد قاعدة البيانات</string>
    <string name="export_data_title">تصدير قاعدة البيانات</string>
    <string name="import_data_summary">"سيقوم بالكتابة على سجل التاريخ  والاشتراكات الحالية "</string>
    <string name="export_data_summary">تصدير السجل، الإشتراكات وقوائم التشغيل</string>
    <string name="show_info">عرض المعلومات</string>

    <string name="controls_add_to_playlist_title">إضافة إلى</string>

    <string name="settings_category_debug_title">تحليل</string>
    <string name="live">مٌباشِر</string>
    <string name="video_streams_empty">لم يتم العثور على أي بث مرئي</string>
    <string name="audio_streams_empty">لم يتم العثور على أي بث صوتي</string>

    <string name="detail_drag_description">إسحب للقيام بالترتيب</string>

    <string name="create">إنشاء</string>
    <string name="delete_one">إحذف واحدة</string>
    <string name="delete_all">حذف الكل</string>
    <string name="dismiss">إلغاء</string>
    <string name="rename">إعادة التسمية</string>

    <string name="export_complete_toast">تمت عملية التصدير</string>
    <string name="import_complete_toast">إكتَملَت عملية الإستيراد</string>
    <string name="could_not_import_all_files">تنبيه : تعذرت عملية استيراد كافة الملفات.</string>
    <string name="drawer_header_action_paceholder_text">سوف يظهر شيء هنا قريبا ;D</string>


    <string name="video_player">مشغل الفيديو</string>
    <string name="always_ask_open_action">السؤال دائماً</string>
    
    <string name="preferred_player_fetcher_notification_title">الحصول على المعلومات …</string>
    <string name="preferred_player_fetcher_notification_message">تحميل المحتوى المطلوب</string>

    <string name="create_playlist">إنشاء قائمة تشغيل جديدة</string>
    <string name="delete_playlist">حذف قائمة التشغيل</string>
    <string name="rename_playlist">"إعادة تسمية قائمة التشغيل "</string>
    <string name="playlist_name_input">التسمية</string>
    <string name="append_playlist">إضافة إلى قائمة تشغيل</string>
    <string name="delete_playlist_prompt">هل تريد حذف قائمة التشغيل هذه ؟</string>
    <string name="playlist_creation_success">تم إنشاء قائمة التشغيل</string>
    <string name="playlist_add_stream_success">تمت إضافتها إلى قائمة التشغيل</string>
    <string name="playlist_delete_failure">لا يمكن حذف قائمة التشغيل</string>

    <string name="resize_fill">ملئ الشاشة</string>
    <string name="resize_zoom">تكبير</string>

    <string name="caption_font_size_settings_title">حجم خط التسمية</string>
    <string name="smaller_caption_font_size">أصغر خط</string>
    <string name="normal_caption_font_size">خط عادي</string>
    <string name="larger_caption_font_size">خط ذو حجم كبير</string>

    <string name="live_sync">مُزامَنة</string>

    <string name="controls_download_desc">تنزيل ملف البث.</string>
    <string name="tab_bookmarks">الإشارات مرجعية</string>

    <string name="use_inexact_seek_title">استعمال التقديم السريع الغير دقيق</string>
    <string name="use_inexact_seek_summary">"التقديم الغير دقيق يسمح للمشغل بالإطلاع الى الأماكن بشكل اسرع مع دقة اقل "</string>
    <string name="download_thumbnail_title">تحميل الصور المصغرة</string>
    <string name="thumbnail_cache_wipe_complete_notice">تم إفراغ مساحة ذاكرة التخزين المؤقتة الخاصة بالصور</string>
    <string name="file">الملف</string>

    <string name="invalid_directory">مجلد غير صالح</string>
    <string name="file_name_empty_error">لا يمكن ترك إسم الملف فارغا</string>
    <string name="error_occurred_detail">طرأ هناك خطأ: %1$s</string>
    <string name="no_valid_zip_file">ملف مضغوط ZIP غير صالح</string>
    <string name="unbookmark_playlist">إزالة الفواصل المرجعية</string>

    <string name="resize_fit">تناسب مع الشاشة</string>
    <string name="caption_auto_generated">توليد تلقائي</string>

    <string name="import_export_title">إستيراد او تصدير</string>
    <string name="import_title">إستيراد</string>
    <string name="import_from">إستعادة مِن</string>
    <string name="export_to">تصدير إلى</string>

    <string name="import_ongoing">عملية الإستعادة جارية …</string>
    <string name="export_ongoing">عملية التصدير جارية …</string>

    <string name="import_file_title">إستيراد ملف</string>
    <string name="import_soundcloud_instructions_hint">"معرفك , soundcloud.com/ الخاص بك  "</string>

    <string name="playback_default">إفتراضي</string>
<string name="download_thumbnail_summary">تعطيل إيقاف جميع الصور المصغرة من تحميل البيانات واستخدام الذاكرة وحفظها. سيؤدي التغيير هذا إلى محو-ذاكرة التخزين المؤقت في الذاكرة-وذاكرة على القرص</string>
    <string name="metadata_cache_wipe_title">امسح البيانات الوصفية المخزنة مؤقتًا</string>
    <string name="metadata_cache_wipe_summary">إزالة جميع بيانات صفحات الويب المخزنة مؤقتًا</string>
    <string name="metadata_cache_wipe_complete_notice">تم محو ذاكرة التخزين المؤقت للبيانات الوصفية</string>
    <string name="auto_queue_title">وضع البث القادم تلقائيا في قائمة الإنتظار</string>
    <string name="auto_queue_summary">رفض البث المشابه في حال كون البث السابق يعمل في حالة عدم التكرار</string>
    <string name="set_as_playlist_thumbnail">إضافة صورة مصغرة إلى قائمة التشغيل</string>

    <string name="bookmark_playlist">تفضيل قائمة التشغيل</string>
    <string name="playlist_thumbnail_change_success">تم تغيير الصورة المصغرة لقائمة التشغيل</string>
    <string name="caption_none">بدون تسميات توضيحية</string>

    <string name="caption_setting_title">تسميات توضيحية</string>
    <string name="caption_setting_description">تعديل مشغل نص التسمية التوضيحية وأنماط الخلفية. يتطلب إعادة تشغيل التطبيق لتصبح التغييرات سارية المفعول</string>

    <string name="enable_leak_canary_title">تمكين LeakCanary</string>
    <string name="enable_leak_canary_summary">قد تتسبب مراقبة تسرب الذاكرة في عدم استجابة التطبيق عند تفريغ السجلات</string>

    <string name="enable_disposed_exceptions_title">تقرير الأخطاء خارج دورة الحياة</string>
    <string name="enable_disposed_exceptions_summary">فرض الإبلاغ عن استثناءات Rx غير القابلة للتسليم خارج دورة حياة الجزء أو النشاط بعد التخلص منها</string>

    <string name="clear_views_history_title">محو سجل المشاهدة</string>
    <string name="clear_views_history_summary">احذف سِجل الفيديوهات التي تم تشغيلها</string>
    <string name="delete_view_history_alert">حذف سجل المشاهدة بالكامل.</string>
    <string name="view_history_deleted">تم حذف سجل المشاهدة.</string>
    <string name="clear_search_history_title">محو سجل البحث</string>
    <string name="clear_search_history_summary">يحذف تاريخ البحث عن الكلمات الرئيسية</string>
    <string name="delete_search_history_alert">حذف سِجل البحث بالكامل.</string>
    <string name="search_history_deleted">تم حذف سجل البحث.</string>
    <string name="external_player_unsupported_link_type">المشغل الخارجي لا يدعم هذه الأنواع من الروابط</string>
    <string name="invalid_source">ملف غير صالح / محتوى غير صالح</string>
    <string name="invalid_file">الملف غير موجود أو ليس لديك الإذن الكافي للقراءة أو الكتابة فيه</string>
    <string name="no_streams_available_download">لا يوجد بث متاح للتنزيل</string>

    <string name="one_item_deleted">تم حذف عنصر واحد.</string>

    <string name="toast_no_player">لم يتم تثبيت أي تطبيق لتشغيل هذا الملف</string>

    <string name="app_license">NewPipe هو برنامج مفتوح المصدر حقوق متروكة: يمكنك استخدام الكود ودراسته وتحسينه كما شئت. و على وجه التحديد يمكنك إعادة توزيعه / أو تعديله تحت شروط رخصة GNU العمومية والتي نشرتها مؤسسة البرمجيات الحرة، سواء الإصدار 3 من الرخصة، أو (باختيارك) أي إصدار جديد.</string>
    <string name="delete_stream_history_prompt">هل تريد حذف هذا العنصر من سجل المشاهدة؟</string>
    <string name="delete_all_history_prompt">هل أنت متأكد من أنك تريد حذف كل العناصر من السجل؟</string>
    <string name="title_last_played">آخر ما تم تشغيله</string>
    <string name="title_most_played">الأكثر تشغيلا</string>

    <string name="override_current_data">هذا سوف يُزيل إعداداتك الحالية.</string>

    <string name="preferred_open_action_settings_title">طريقة \'التشغيل\' المفضلة</string>
    <string name="preferred_open_action_settings_summary">"الإجراء الافتراضي عند فتح المحتوى  — %s"</string>

    <string name="background_player">مشغل الخلفية</string>
    <string name="popup_player">المشغل المنبثق</string>
    <string name="previous_export">نسخة احتياطية</string>

    <string name="subscriptions_import_unsuccessful">تعذر استيراد الاشتراكات</string>
    <string name="subscriptions_export_unsuccessful">لا يمكن تصدير الاشتراكات</string>

    <string name="import_youtube_instructions">استيراد اشتراكات YouTube عن طريق تنزيل ملف التصدير: 
\n 
\n1. انتقل إلى عنوان URL هذا: %1$s 
\n2. تسجيل الدخول عندما يطلب منك
\n3. يجب أن يبدأ التنزيل (وهذا ملف التصدير)</string>
    <string name="import_soundcloud_instructions">قم باستيراد ملف تعريف SoundCloud عن طريق كتابة عنوان URL أو معرفك: 
\n 
\n1. تمكين \"وضع سطح المكتب\" في متصفح الويب (الموقع غير متاح للأجهزة المحمولة) 
\n2. انتقل إلى عنوان URL هذا: %1$s 
\n3. تسجيل الدخول عندما يطلب منك
\n4. انسخ عنوان URL للملف الشخصي الذي تمت إعادة توجيهك إليه.</string>
    <string name="import_network_expensive_warning">ضع في اعتبارك أن هذه العملية يمكن أن تكون مكلفة اذا كنت تستخدم بيانات اشتراك انترنت. 
\n 
\nهل تريد الاستمرار؟</string>

    <string name="playback_speed_control">ضوابط سرعة التشغيل</string>
    <string name="playback_tempo">سرعة الأداء</string>
    <string name="playback_pitch">تردد الصوت</string>
    <string name="unhook_checkbox">نزع الإرتباط (قد يسبب تشويه)</string>
    <string name="playback_nightcore">تعديل الايقاع Nightcore</string>
    <string name="import_settings">هل تريد أيضا استيراد الإعدادات؟</string>

    <string name="privacy_policy_title">"سياسة الخصوصية في NewPipe "</string>
    <string name="privacy_policy_encouragement">يأخذ مشروع NewPipe خصوصيتك على محمل الجد. لذلك ، لا يجمع التطبيق أي بيانات دون موافقتك.
\nتوضح سياسة خصوصية NewPipe بالتفصيل البيانات التي يتم إرسالها وتخزينها عند إرسال تقرير الأعطال.</string>
    <string name="read_privacy_policy">الإطلاع على سياسة الخصوصية</string>
    <string name="start_accept_privacy_policy">من أجل الامتثال للائحة الأوروبية العامة لحماية البيانات (GDPR) ، فإننا نلفت انتباهك إلى سياسة خصوصية NewPipe. يرجى قراءتها بعناية.
\nو يجب عليك قبولها لإرسال تقرير الأخطاء إلينا.</string>
    <string name="accept">قبول</string>
    <string name="decline">رفض</string>

    <string name="limit_data_usage_none_description">لا حدود</string>
    <string name="limit_mobile_data_usage_title">الحد من جودة الفيديو عند استخدام بيانات الهاتف المحمول</string>
    <string name="skip_silence_checkbox">تسريع إلى الأمام أثناء الصمت</string>
    <string name="playback_step">خطوة</string>
    <string name="playback_reset">إعادة تعيين</string>

    <string name="minimize_on_exit_title">تصغير عند تبديل التطبيق</string>
    <string name="minimize_on_exit_summary">الإجراء عند التبديل إلى تطبيق آخر من مشغل الفيديو الرئيسي — %s</string>
    <string name="minimize_on_exit_none_description">لاشيء</string>
    <string name="minimize_on_exit_background_description">تصغير إلى مشغل الخلفية</string>
    <string name="minimize_on_exit_popup_description">تصغير إلى مشغل منبثق</string>

<string name="channels">القنوات</string>
    <string name="playlists">قوائم التشغيل</string>
    <string name="tracks">المسارات</string>
    <string name="users">المستخدمين</string>
    </resources><|MERGE_RESOLUTION|>--- conflicted
+++ resolved
@@ -51,12 +51,7 @@
     <string name="use_external_video_player_title">استخدام مشغل فيديو خارجي</string>
     <string name="use_tor_summary">(إختبارية) إجراء التنزيلات من خلال استخدام بروكسي Tor لزيادة الخصوصية ( تشغيل الفيديو المباشر غير مدعوم حتى الأن ).</string>
     <string name="use_tor_title">استخدام تور</string>
-<<<<<<< HEAD
     <string name="view_count_text">مشاهدات %1$s</string>
-=======
-    <string name="view_count_text">"مشاهدة  %1$s"</string>
-    <string name="webm_description">تنسيق حر — WebM</string>
->>>>>>> 7508f9d3
     <string name="blocked_by_gema">تم حجبه بواسطة GEMA</string>
     <string name="content_not_available">المحتوى غير متاح</string>
     <string name="could_not_load_thumbnails">تعذرت عملية تحميل كافة صور المعاينة</string>
