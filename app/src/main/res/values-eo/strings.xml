--- conflicted
+++ resolved
@@ -35,11 +35,6 @@
     <string name="general_error">Eraro</string>
     <string name="network_error">Reteraro</string>
     <string name="content_not_available">Enhavo ne estas disponebla</string>
-<<<<<<< HEAD
-
-=======
-    <string name="blocked_by_gema">Blokita de GEMA</string>
->>>>>>> 5254e858
     <string name="detail_likes_img_view_description">Ŝatoj</string>
     <string name="detail_dislikes_img_view_description">Malŝatoj</string>
     <string name="use_tor_title">Uzi la programon Tor</string>
