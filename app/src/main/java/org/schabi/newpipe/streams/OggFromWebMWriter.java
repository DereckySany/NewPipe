--- conflicted
+++ resolved
@@ -1,850 +1,416 @@
-<<<<<<< HEAD
-package org.schabi.newpipe.streams;
-
-import androidx.annotation.NonNull;
-
-import org.schabi.newpipe.streams.WebMReader.Cluster;
-import org.schabi.newpipe.streams.WebMReader.Segment;
-import org.schabi.newpipe.streams.WebMReader.SimpleBlock;
-import org.schabi.newpipe.streams.WebMReader.WebMTrack;
-import org.schabi.newpipe.streams.io.SharpStream;
-
-import java.io.Closeable;
-import java.io.IOException;
-import java.nio.ByteBuffer;
-import java.nio.ByteOrder;
-
-import androidx.annotation.Nullable;
-
-/**
- * @author kapodamy
- */
-public class OggFromWebMWriter implements Closeable {
-
-    private static final byte FLAG_UNSET = 0x00;
-    //private static final byte FLAG_CONTINUED = 0x01;
-    private static final byte FLAG_FIRST = 0x02;
-    private static final byte FLAG_LAST = 0x04;
-
-    private final static byte HEADER_CHECKSUM_OFFSET = 22;
-    private final static byte HEADER_SIZE = 27;
-
-    private final static int TIME_SCALE_NS = 1000000000;
-
-    private boolean done = false;
-    private boolean parsed = false;
-
-    private SharpStream source;
-    private SharpStream output;
-
-    private int sequence_count = 0;
-    private final int STREAM_ID;
-    private byte packet_flag = FLAG_FIRST;
-
-    private WebMReader webm = null;
-    private WebMTrack webm_track = null;
-    private Segment webm_segment = null;
-    private Cluster webm_cluster = null;
-    private SimpleBlock webm_block = null;
-
-    private long webm_block_last_timecode = 0;
-    private long webm_block_near_duration = 0;
-
-    private short segment_table_size = 0;
-    private final byte[] segment_table = new byte[255];
-    private long segment_table_next_timestamp = TIME_SCALE_NS;
-
-    private final int[] crc32_table = new int[256];
-
-    public OggFromWebMWriter(@NonNull SharpStream source, @NonNull SharpStream target) {
-        if (!source.canRead() || !source.canRewind()) {
-            throw new IllegalArgumentException("source stream must be readable and allows seeking");
-        }
-        if (!target.canWrite() || !target.canRewind()) {
-            throw new IllegalArgumentException("output stream must be writable and allows seeking");
-        }
-
-        this.source = source;
-        this.output = target;
-
-        this.STREAM_ID = (int) System.currentTimeMillis();
-
-        populate_crc32_table();
-    }
-
-    public boolean isDone() {
-        return done;
-    }
-
-    public boolean isParsed() {
-        return parsed;
-    }
-
-    public WebMTrack[] getTracksFromSource() throws IllegalStateException {
-        if (!parsed) {
-            throw new IllegalStateException("source must be parsed first");
-        }
-
-        return webm.getAvailableTracks();
-    }
-
-    public void parseSource() throws IOException, IllegalStateException {
-        if (done) {
-            throw new IllegalStateException("already done");
-        }
-        if (parsed) {
-            throw new IllegalStateException("already parsed");
-        }
-
-        try {
-            webm = new WebMReader(source);
-            webm.parse();
-            webm_segment = webm.getNextSegment();
-        } finally {
-            parsed = true;
-        }
-    }
-
-    public void selectTrack(int trackIndex) throws IOException {
-        if (!parsed) {
-            throw new IllegalStateException("source must be parsed first");
-        }
-        if (done) {
-            throw new IOException("already done");
-        }
-        if (webm_track != null) {
-            throw new IOException("tracks already selected");
-        }
-
-        switch (webm.getAvailableTracks()[trackIndex].kind) {
-            case Audio:
-            case Video:
-                break;
-            default:
-                throw new UnsupportedOperationException("the track must an audio or video stream");
-        }
-
-        try {
-            webm_track = webm.selectTrack(trackIndex);
-        } finally {
-            parsed = true;
-        }
-    }
-
-    @Override
-    public void close() throws IOException {
-        done = true;
-        parsed = true;
-
-        webm_track = null;
-        webm = null;
-
-        if (!output.isClosed()) {
-            output.flush();
-        }
-
-        source.close();
-        output.close();
-    }
-
-    public void build() throws IOException {
-        float resolution;
-        SimpleBlock bloq;
-        ByteBuffer header = ByteBuffer.allocate(27 + (255 * 255));
-        ByteBuffer page = ByteBuffer.allocate(64 * 1024);
-
-        header.order(ByteOrder.LITTLE_ENDIAN);
-
-        /* step 1: get the amount of frames per seconds */
-        switch (webm_track.kind) {
-            case Audio:
-                resolution = getSampleFrequencyFromTrack(webm_track.bMetadata);
-                if (resolution == 0.0f) {
-                    throw new RuntimeException("cannot get the audio sample rate");
-                }
-                break;
-            case Video:
-                // WARNING: untested
-                if (webm_track.defaultDuration == 0) {
-                    throw new RuntimeException("missing default frame time");
-                }
-                resolution = 1000.0f / ((float) webm_track.defaultDuration / webm_segment.info.timecodeScale);
-                break;
-            default:
-                throw new RuntimeException("not implemented");
-        }
-
-        /* step 2: create packet with code init data */
-        if (webm_track.codecPrivate != null) {
-            addPacketSegment(webm_track.codecPrivate.length);
-            make_packetHeader(0x00, header, webm_track.codecPrivate);
-            write(header);
-            output.write(webm_track.codecPrivate);
-        }
-
-        /* step 3: create packet with metadata */
-        byte[] buffer = make_metadata();
-        if (buffer != null) {
-            addPacketSegment(buffer.length);
-            make_packetHeader(0x00, header, buffer);
-            write(header);
-            output.write(buffer);
-        }
-
-        /* step 4: calculate amount of packets */
-        while (webm_segment != null) {
-            bloq = getNextBlock();
-
-            if (bloq != null && addPacketSegment(bloq)) {
-                int pos = page.position();
-                //noinspection ResultOfMethodCallIgnored
-                bloq.data.read(page.array(), pos, bloq.dataSize);
-                page.position(pos + bloq.dataSize);
-                continue;
-            }
-
-            // calculate the current packet duration using the next block
-            double elapsed_ns = webm_track.codecDelay;
-
-            if (bloq == null) {
-                packet_flag = FLAG_LAST;// note: if the flag is FLAG_CONTINUED, is changed
-                elapsed_ns += webm_block_last_timecode;
-
-                if (webm_track.defaultDuration > 0) {
-                    elapsed_ns += webm_track.defaultDuration;
-                } else {
-                    // hardcoded way, guess the sample duration
-                    elapsed_ns += webm_block_near_duration;
-                }
-            } else {
-                elapsed_ns += bloq.absoluteTimeCodeNs;
-            }
-
-            // get the sample count in the page
-            elapsed_ns = elapsed_ns / TIME_SCALE_NS;
-            elapsed_ns = Math.ceil(elapsed_ns * resolution);
-
-            // create header and calculate page checksum
-            int checksum = make_packetHeader((long) elapsed_ns, header, null);
-            checksum = calc_crc32(checksum, page.array(), page.position());
-
-            header.putInt(HEADER_CHECKSUM_OFFSET, checksum);
-
-            // dump data
-            write(header);
-            write(page);
-
-            webm_block = bloq;
-        }
-    }
-
-    private int make_packetHeader(long gran_pos, @NonNull ByteBuffer buffer, byte[] immediate_page) {
-        short length = HEADER_SIZE;
-
-        buffer.putInt(0x5367674f);// "OggS" binary string in little-endian
-        buffer.put((byte) 0x00);// version
-        buffer.put(packet_flag);// type
-
-        buffer.putLong(gran_pos);// granulate position
-
-        buffer.putInt(STREAM_ID);// bitstream serial number
-        buffer.putInt(sequence_count++);// page sequence number
-
-        buffer.putInt(0x00);// page checksum
-
-        buffer.put((byte) segment_table_size);// segment table
-        buffer.put(segment_table, 0, segment_table_size);// segment size
-
-        length += segment_table_size;
-
-        clearSegmentTable();// clear segment table for next header
-
-        int checksum_crc32 = calc_crc32(0x00, buffer.array(), length);
-
-        if (immediate_page != null) {
-            checksum_crc32 = calc_crc32(checksum_crc32, immediate_page, immediate_page.length);
-            buffer.putInt(HEADER_CHECKSUM_OFFSET, checksum_crc32);
-            segment_table_next_timestamp -= TIME_SCALE_NS;
-        }
-
-        return checksum_crc32;
-    }
-
-    @Nullable
-    private byte[] make_metadata() {
-        if ("A_OPUS".equals(webm_track.codecId)) {
-            return new byte[]{
-                    0x4F, 0x70, 0x75, 0x73, 0x54, 0x61, 0x67, 0x73,// "OpusTags" binary string
-                    0x07, 0x00, 0x00, 0x00,// writting application string size
-                    0x4E, 0x65, 0x77, 0x50, 0x69, 0x70, 0x65,// "NewPipe" binary string
-                    0x00, 0x00, 0x00, 0x00// additional tags count (zero means no tags)
-            };
-        } else if ("A_VORBIS".equals(webm_track.codecId)) {
-            return new byte[]{
-                    0x03,// ????????
-                    0x76, 0x6f, 0x72, 0x62, 0x69, 0x73,// "vorbis" binary string
-                    0x07, 0x00, 0x00, 0x00,// writting application string size
-                    0x4E, 0x65, 0x77, 0x50, 0x69, 0x70, 0x65,// "NewPipe" binary string
-                    0x01, 0x00, 0x00, 0x00,// additional tags count (zero means no tags)
-
-                    /*
-                        // whole file duration (not implemented)
-                        0x44,// tag string size
-                        0x55, 0x52, 0x41, 0x54, 0x49, 0x4F, 0x4E, 0x3D, 0x30, 0x30, 0x3A, 0x30, 0x30, 0x3A, 0x30,
-                        0x30, 0x2E, 0x30, 0x30, 0x30, 0x30, 0x30, 0x30, 0x30
-                     */
-                    0x0F,// tag string size
-                    0x00, 0x00, 0x00, 0x45, 0x4E, 0x43, 0x4F, 0x44, 0x45, 0x52, 0x3D,// "ENCODER=" binary string
-                    0x4E, 0x65, 0x77, 0x50, 0x69, 0x70, 0x65,// "NewPipe" binary string
-                    0x01, 0x00, 0x00, 0x00, 0x00, 0x00, 0x00// ????????
-            };
-        }
-
-        // not implemented for the desired codec
-        return null;
-    }
-
-    private void write(ByteBuffer buffer) throws IOException {
-        output.write(buffer.array(), 0, buffer.position());
-        buffer.position(0);
-    }
-
-
-
-    @Nullable
-    private SimpleBlock getNextBlock() throws IOException {
-        SimpleBlock res;
-
-        if (webm_block != null) {
-            res = webm_block;
-            webm_block = null;
-            return res;
-        }
-
-        if (webm_segment == null) {
-            webm_segment = webm.getNextSegment();
-            if (webm_segment == null) {
-                return null;// no more blocks in the selected track
-            }
-        }
-
-        if (webm_cluster == null) {
-            webm_cluster = webm_segment.getNextCluster();
-            if (webm_cluster == null) {
-                webm_segment = null;
-                return getNextBlock();
-            }
-        }
-
-        res = webm_cluster.getNextSimpleBlock();
-        if (res == null) {
-            webm_cluster = null;
-            return getNextBlock();
-        }
-
-        webm_block_near_duration = res.absoluteTimeCodeNs - webm_block_last_timecode;
-        webm_block_last_timecode = res.absoluteTimeCodeNs;
-
-        return res;
-    }
-
-    private float getSampleFrequencyFromTrack(byte[] bMetadata) {
-        // hardcoded way
-        ByteBuffer buffer = ByteBuffer.wrap(bMetadata);
-
-        while (buffer.remaining() >= 6) {
-            int id = buffer.getShort() & 0xFFFF;
-            if (id == 0x0000B584) {
-                return buffer.getFloat();
-            }
-        }
-
-        return 0.0f;
-    }
-
-    private void clearSegmentTable() {
-        segment_table_next_timestamp += TIME_SCALE_NS;
-        packet_flag = FLAG_UNSET;
-        segment_table_size = 0;
-    }
-
-    private boolean addPacketSegment(SimpleBlock block) {
-        long timestamp = block.absoluteTimeCodeNs + webm_track.codecDelay;
-
-        if (timestamp >= segment_table_next_timestamp) {
-            return false;
-        }
-
-        return addPacketSegment(block.dataSize);
-    }
-
-    private boolean addPacketSegment(int size) {
-        if (size > 65025) {
-            throw new UnsupportedOperationException("page size cannot be larger than 65025");
-        }
-
-        int available = (segment_table.length - segment_table_size) * 255;
-        boolean extra = (size % 255) == 0;
-
-        if (extra) {
-            // add a zero byte entry in the table
-            // required to indicate the sample size is multiple of 255
-            available -= 255;
-        }
-
-        // check if possible add the segment, without overflow the table
-        if (available < size) {
-            return false;// not enough space on the page
-        }
-
-        for (; size > 0; size -= 255) {
-            segment_table[segment_table_size++] = (byte) Math.min(size, 255);
-        }
-
-        if (extra) {
-            segment_table[segment_table_size++] = 0x00;
-        }
-
-        return true;
-    }
-
-    private void populate_crc32_table() {
-        for (int i = 0; i < 0x100; i++) {
-            int crc = i << 24;
-            for (int j = 0; j < 8; j++) {
-                long b = crc >>> 31;
-                crc <<= 1;
-                crc ^= (int) (0x100000000L - b) & 0x04c11db7;
-            }
-            crc32_table[i] = crc;
-        }
-    }
-
-    private int calc_crc32(int initial_crc, byte[] buffer, int size) {
-        for (int i = 0; i < size; i++) {
-            int reg = (initial_crc >>> 24) & 0xff;
-            initial_crc = (initial_crc << 8) ^ crc32_table[reg ^ (buffer[i] & 0xff)];
-        }
-
-        return initial_crc;
-    }
-
-}
-=======
-package org.schabi.newpipe.streams;
-
-import androidx.annotation.NonNull;
-import androidx.annotation.Nullable;
-
-import org.schabi.newpipe.streams.WebMReader.Cluster;
-import org.schabi.newpipe.streams.WebMReader.Segment;
-import org.schabi.newpipe.streams.WebMReader.SimpleBlock;
-import org.schabi.newpipe.streams.WebMReader.WebMTrack;
-import org.schabi.newpipe.streams.io.SharpStream;
-
-import java.io.Closeable;
-import java.io.IOException;
-import java.nio.ByteBuffer;
-import java.nio.ByteOrder;
-
-/**
- * @author kapodamy
- */
-public class OggFromWebMWriter implements Closeable {
-    private static final byte FLAG_UNSET = 0x00;
-    //private static final byte FLAG_CONTINUED = 0x01;
-    private static final byte FLAG_FIRST = 0x02;
-    private static final byte FLAG_LAST = 0x04;
-
-    private static final byte HEADER_CHECKSUM_OFFSET = 22;
-    private static final byte HEADER_SIZE = 27;
-
-    private static final int TIME_SCALE_NS = 1000000000;
-
-    private boolean done = false;
-    private boolean parsed = false;
-
-    private SharpStream source;
-    private SharpStream output;
-
-    private int sequenceCount = 0;
-    private final int streamId;
-    private byte packetFlag = FLAG_FIRST;
-
-    private WebMReader webm = null;
-    private WebMTrack webmTrack = null;
-    private Segment webmSegment = null;
-    private Cluster webmCluster = null;
-    private SimpleBlock webmBlock = null;
-
-    private long webmBlockLastTimecode = 0;
-    private long webmBlockNearDuration = 0;
-
-    private short segmentTableSize = 0;
-    private final byte[] segmentTable = new byte[255];
-    private long segmentTableNextTimestamp = TIME_SCALE_NS;
-
-    private final int[] crc32Table = new int[256];
-
-    public OggFromWebMWriter(@NonNull final SharpStream source, @NonNull final SharpStream target) {
-        if (!source.canRead() || !source.canRewind()) {
-            throw new IllegalArgumentException("source stream must be readable and allows seeking");
-        }
-        if (!target.canWrite() || !target.canRewind()) {
-            throw new IllegalArgumentException("output stream must be writable and allows seeking");
-        }
-
-        this.source = source;
-        this.output = target;
-
-        this.streamId = (int) System.currentTimeMillis();
-
-        populateCrc32Table();
-    }
-
-    public boolean isDone() {
-        return done;
-    }
-
-    public boolean isParsed() {
-        return parsed;
-    }
-
-    public WebMTrack[] getTracksFromSource() throws IllegalStateException {
-        if (!parsed) {
-            throw new IllegalStateException("source must be parsed first");
-        }
-
-        return webm.getAvailableTracks();
-    }
-
-    public void parseSource() throws IOException, IllegalStateException {
-        if (done) {
-            throw new IllegalStateException("already done");
-        }
-        if (parsed) {
-            throw new IllegalStateException("already parsed");
-        }
-
-        try {
-            webm = new WebMReader(source);
-            webm.parse();
-            webmSegment = webm.getNextSegment();
-        } finally {
-            parsed = true;
-        }
-    }
-
-    public void selectTrack(final int trackIndex) throws IOException {
-        if (!parsed) {
-            throw new IllegalStateException("source must be parsed first");
-        }
-        if (done) {
-            throw new IOException("already done");
-        }
-        if (webmTrack != null) {
-            throw new IOException("tracks already selected");
-        }
-
-        switch (webm.getAvailableTracks()[trackIndex].kind) {
-            case Audio:
-            case Video:
-                break;
-            default:
-                throw new UnsupportedOperationException("the track must an audio or video stream");
-        }
-
-        try {
-            webmTrack = webm.selectTrack(trackIndex);
-        } finally {
-            parsed = true;
-        }
-    }
-
-    @Override
-    public void close() throws IOException {
-        done = true;
-        parsed = true;
-
-        webmTrack = null;
-        webm = null;
-
-        if (!output.isClosed()) {
-            output.flush();
-        }
-
-        source.close();
-        output.close();
-    }
-
-    public void build() throws IOException {
-        float resolution;
-        SimpleBlock bloq;
-        ByteBuffer header = ByteBuffer.allocate(27 + (255 * 255));
-        ByteBuffer page = ByteBuffer.allocate(64 * 1024);
-
-        header.order(ByteOrder.LITTLE_ENDIAN);
-
-        /* step 1: get the amount of frames per seconds */
-        switch (webmTrack.kind) {
-            case Audio:
-                resolution = getSampleFrequencyFromTrack(webmTrack.bMetadata);
-                if (resolution == 0f) {
-                    throw new RuntimeException("cannot get the audio sample rate");
-                }
-                break;
-            case Video:
-                // WARNING: untested
-                if (webmTrack.defaultDuration == 0) {
-                    throw new RuntimeException("missing default frame time");
-                }
-                resolution = 1000f / ((float) webmTrack.defaultDuration
-                        / webmSegment.info.timecodeScale);
-                break;
-            default:
-                throw new RuntimeException("not implemented");
-        }
-
-        /* step 2: create packet with code init data */
-        if (webmTrack.codecPrivate != null) {
-            addPacketSegment(webmTrack.codecPrivate.length);
-            makePacketheader(0x00, header, webmTrack.codecPrivate);
-            write(header);
-            output.write(webmTrack.codecPrivate);
-        }
-
-        /* step 3: create packet with metadata */
-        byte[] buffer = makeMetadata();
-        if (buffer != null) {
-            addPacketSegment(buffer.length);
-            makePacketheader(0x00, header, buffer);
-            write(header);
-            output.write(buffer);
-        }
-
-        /* step 4: calculate amount of packets */
-        while (webmSegment != null) {
-            bloq = getNextBlock();
-
-            if (bloq != null && addPacketSegment(bloq)) {
-                int pos = page.position();
-                //noinspection ResultOfMethodCallIgnored
-                bloq.data.read(page.array(), pos, bloq.dataSize);
-                page.position(pos + bloq.dataSize);
-                continue;
-            }
-
-            // calculate the current packet duration using the next block
-            double elapsedNs = webmTrack.codecDelay;
-
-            if (bloq == null) {
-                packetFlag = FLAG_LAST; // note: if the flag is FLAG_CONTINUED, is changed
-                elapsedNs += webmBlockLastTimecode;
-
-                if (webmTrack.defaultDuration > 0) {
-                    elapsedNs += webmTrack.defaultDuration;
-                } else {
-                    // hardcoded way, guess the sample duration
-                    elapsedNs += webmBlockNearDuration;
-                }
-            } else {
-                elapsedNs += bloq.absoluteTimeCodeNs;
-            }
-
-            // get the sample count in the page
-            elapsedNs = elapsedNs / TIME_SCALE_NS;
-            elapsedNs = Math.ceil(elapsedNs * resolution);
-
-            // create header and calculate page checksum
-            int checksum = makePacketheader((long) elapsedNs, header, null);
-            checksum = calcCrc32(checksum, page.array(), page.position());
-
-            header.putInt(HEADER_CHECKSUM_OFFSET, checksum);
-
-            // dump data
-            write(header);
-            write(page);
-
-            webmBlock = bloq;
-        }
-    }
-
-    private int makePacketheader(final long granPos, @NonNull final ByteBuffer buffer,
-                                 final byte[] immediatePage) {
-        short length = HEADER_SIZE;
-
-        buffer.putInt(0x5367674f); // "OggS" binary string in little-endian
-        buffer.put((byte) 0x00); // version
-        buffer.put(packetFlag); // type
-
-        buffer.putLong(granPos); // granulate position
-
-        buffer.putInt(streamId); // bitstream serial number
-        buffer.putInt(sequenceCount++); // page sequence number
-
-        buffer.putInt(0x00); // page checksum
-
-        buffer.put((byte) segmentTableSize); // segment table
-        buffer.put(segmentTable, 0, segmentTableSize); // segment size
-
-        length += segmentTableSize;
-
-        clearSegmentTable(); // clear segment table for next header
-
-        int checksumCrc32 = calcCrc32(0x00, buffer.array(), length);
-
-        if (immediatePage != null) {
-            checksumCrc32 = calcCrc32(checksumCrc32, immediatePage, immediatePage.length);
-            buffer.putInt(HEADER_CHECKSUM_OFFSET, checksumCrc32);
-            segmentTableNextTimestamp -= TIME_SCALE_NS;
-        }
-
-        return checksumCrc32;
-    }
-
-    @Nullable
-    private byte[] makeMetadata() {
-        if ("A_OPUS".equals(webmTrack.codecId)) {
-            return new byte[]{
-                    0x4F, 0x70, 0x75, 0x73, 0x54, 0x61, 0x67, 0x73, // "OpusTags" binary string
-                    0x00, 0x00, 0x00, 0x00, // writing application string size (not present)
-                    0x00, 0x00, 0x00, 0x00 // additional tags count (zero means no tags)
-            };
-        } else if ("A_VORBIS".equals(webmTrack.codecId)) {
-            return new byte[]{
-                    0x03, // ¿¿¿???
-                    0x76, 0x6f, 0x72, 0x62, 0x69, 0x73, // "vorbis" binary string
-                    0x00, 0x00, 0x00, 0x00, // writing application string size (not present)
-                    0x00, 0x00, 0x00, 0x00 // additional tags count (zero means no tags)
-            };
-        }
-
-        // not implemented for the desired codec
-        return null;
-    }
-
-    private void write(final ByteBuffer buffer) throws IOException {
-        output.write(buffer.array(), 0, buffer.position());
-        buffer.position(0);
-    }
-
-    @Nullable
-    private SimpleBlock getNextBlock() throws IOException {
-        SimpleBlock res;
-
-        if (webmBlock != null) {
-            res = webmBlock;
-            webmBlock = null;
-            return res;
-        }
-
-        if (webmSegment == null) {
-            webmSegment = webm.getNextSegment();
-            if (webmSegment == null) {
-                return null; // no more blocks in the selected track
-            }
-        }
-
-        if (webmCluster == null) {
-            webmCluster = webmSegment.getNextCluster();
-            if (webmCluster == null) {
-                webmSegment = null;
-                return getNextBlock();
-            }
-        }
-
-        res = webmCluster.getNextSimpleBlock();
-        if (res == null) {
-            webmCluster = null;
-            return getNextBlock();
-        }
-
-        webmBlockNearDuration = res.absoluteTimeCodeNs - webmBlockLastTimecode;
-        webmBlockLastTimecode = res.absoluteTimeCodeNs;
-
-        return res;
-    }
-
-    private float getSampleFrequencyFromTrack(final byte[] bMetadata) {
-        // hardcoded way
-        ByteBuffer buffer = ByteBuffer.wrap(bMetadata);
-
-        while (buffer.remaining() >= 6) {
-            int id = buffer.getShort() & 0xFFFF;
-            if (id == 0x0000B584) {
-                return buffer.getFloat();
-            }
-        }
-
-        return 0f;
-    }
-
-    private void clearSegmentTable() {
-        segmentTableNextTimestamp += TIME_SCALE_NS;
-        packetFlag = FLAG_UNSET;
-        segmentTableSize = 0;
-    }
-
-    private boolean addPacketSegment(final SimpleBlock block) {
-        long timestamp = block.absoluteTimeCodeNs + webmTrack.codecDelay;
-
-        if (timestamp >= segmentTableNextTimestamp) {
-            return false;
-        }
-
-        return addPacketSegment(block.dataSize);
-    }
-
-    private boolean addPacketSegment(final int size) {
-        if (size > 65025) {
-            throw new UnsupportedOperationException("page size cannot be larger than 65025");
-        }
-
-        int available = (segmentTable.length - segmentTableSize) * 255;
-        boolean extra = (size % 255) == 0;
-
-        if (extra) {
-            // add a zero byte entry in the table
-            // required to indicate the sample size is multiple of 255
-            available -= 255;
-        }
-
-        // check if possible add the segment, without overflow the table
-        if (available < size) {
-            return false; // not enough space on the page
-        }
-
-        for (int seg = size; seg > 0; seg -= 255) {
-            segmentTable[segmentTableSize++] = (byte) Math.min(seg, 255);
-        }
-
-        if (extra) {
-            segmentTable[segmentTableSize++] = 0x00;
-        }
-
-        return true;
-    }
-
-    private void populateCrc32Table() {
-        for (int i = 0; i < 0x100; i++) {
-            int crc = i << 24;
-            for (int j = 0; j < 8; j++) {
-                long b = crc >>> 31;
-                crc <<= 1;
-                crc ^= (int) (0x100000000L - b) & 0x04c11db7;
-            }
-            crc32Table[i] = crc;
-        }
-    }
-
-    private int calcCrc32(final int initialCrc, final byte[] buffer, final int size) {
-        int crc = initialCrc;
-        for (int i = 0; i < size; i++) {
-            int reg = (crc >>> 24) & 0xff;
-            crc = (crc << 8) ^ crc32Table[reg ^ (buffer[i] & 0xff)];
-        }
-
-        return crc;
-    }
-}
->>>>>>> 7ede2daa
+package org.schabi.newpipe.streams;
+
+import androidx.annotation.NonNull;
+import androidx.annotation.Nullable;
+
+import org.schabi.newpipe.streams.WebMReader.Cluster;
+import org.schabi.newpipe.streams.WebMReader.Segment;
+import org.schabi.newpipe.streams.WebMReader.SimpleBlock;
+import org.schabi.newpipe.streams.WebMReader.WebMTrack;
+import org.schabi.newpipe.streams.io.SharpStream;
+
+import java.io.Closeable;
+import java.io.IOException;
+import java.nio.ByteBuffer;
+import java.nio.ByteOrder;
+
+/**
+ * @author kapodamy
+ */
+public class OggFromWebMWriter implements Closeable {
+    private static final byte FLAG_UNSET = 0x00;
+    //private static final byte FLAG_CONTINUED = 0x01;
+    private static final byte FLAG_FIRST = 0x02;
+    private static final byte FLAG_LAST = 0x04;
+
+    private static final byte HEADER_CHECKSUM_OFFSET = 22;
+    private static final byte HEADER_SIZE = 27;
+
+    private static final int TIME_SCALE_NS = 1000000000;
+
+    private boolean done = false;
+    private boolean parsed = false;
+
+    private SharpStream source;
+    private SharpStream output;
+
+    private int sequenceCount = 0;
+    private final int streamId;
+    private byte packetFlag = FLAG_FIRST;
+
+    private WebMReader webm = null;
+    private WebMTrack webmTrack = null;
+    private Segment webmSegment = null;
+    private Cluster webmCluster = null;
+    private SimpleBlock webmBlock = null;
+
+    private long webmBlockLastTimecode = 0;
+    private long webmBlockNearDuration = 0;
+
+    private short segmentTableSize = 0;
+    private final byte[] segmentTable = new byte[255];
+    private long segmentTableNextTimestamp = TIME_SCALE_NS;
+
+    private final int[] crc32Table = new int[256];
+
+    public OggFromWebMWriter(@NonNull final SharpStream source, @NonNull final SharpStream target) {
+        if (!source.canRead() || !source.canRewind()) {
+            throw new IllegalArgumentException("source stream must be readable and allows seeking");
+        }
+        if (!target.canWrite() || !target.canRewind()) {
+            throw new IllegalArgumentException("output stream must be writable and allows seeking");
+        }
+
+        this.source = source;
+        this.output = target;
+
+        this.streamId = (int) System.currentTimeMillis();
+
+        populateCrc32Table();
+    }
+
+    public boolean isDone() {
+        return done;
+    }
+
+    public boolean isParsed() {
+        return parsed;
+    }
+
+    public WebMTrack[] getTracksFromSource() throws IllegalStateException {
+        if (!parsed) {
+            throw new IllegalStateException("source must be parsed first");
+        }
+
+        return webm.getAvailableTracks();
+    }
+
+    public void parseSource() throws IOException, IllegalStateException {
+        if (done) {
+            throw new IllegalStateException("already done");
+        }
+        if (parsed) {
+            throw new IllegalStateException("already parsed");
+        }
+
+        try {
+            webm = new WebMReader(source);
+            webm.parse();
+            webmSegment = webm.getNextSegment();
+        } finally {
+            parsed = true;
+        }
+    }
+
+    public void selectTrack(final int trackIndex) throws IOException {
+        if (!parsed) {
+            throw new IllegalStateException("source must be parsed first");
+        }
+        if (done) {
+            throw new IOException("already done");
+        }
+        if (webmTrack != null) {
+            throw new IOException("tracks already selected");
+        }
+
+        switch (webm.getAvailableTracks()[trackIndex].kind) {
+            case Audio:
+            case Video:
+                break;
+            default:
+                throw new UnsupportedOperationException("the track must an audio or video stream");
+        }
+
+        try {
+            webmTrack = webm.selectTrack(trackIndex);
+        } finally {
+            parsed = true;
+        }
+    }
+
+    @Override
+    public void close() throws IOException {
+        done = true;
+        parsed = true;
+
+        webmTrack = null;
+        webm = null;
+
+        if (!output.isClosed()) {
+            output.flush();
+        }
+
+        source.close();
+        output.close();
+    }
+
+    public void build() throws IOException {
+        float resolution;
+        SimpleBlock bloq;
+        ByteBuffer header = ByteBuffer.allocate(27 + (255 * 255));
+        ByteBuffer page = ByteBuffer.allocate(64 * 1024);
+
+        header.order(ByteOrder.LITTLE_ENDIAN);
+
+        /* step 1: get the amount of frames per seconds */
+        switch (webmTrack.kind) {
+            case Audio:
+                resolution = getSampleFrequencyFromTrack(webmTrack.bMetadata);
+                if (resolution == 0f) {
+                    throw new RuntimeException("cannot get the audio sample rate");
+                }
+                break;
+            case Video:
+                // WARNING: untested
+                if (webmTrack.defaultDuration == 0) {
+                    throw new RuntimeException("missing default frame time");
+                }
+                resolution = 1000f / ((float) webmTrack.defaultDuration
+                        / webmSegment.info.timecodeScale);
+                break;
+            default:
+                throw new RuntimeException("not implemented");
+        }
+
+        /* step 2: create packet with code init data */
+        if (webmTrack.codecPrivate != null) {
+            addPacketSegment(webmTrack.codecPrivate.length);
+            makePacketheader(0x00, header, webmTrack.codecPrivate);
+            write(header);
+            output.write(webmTrack.codecPrivate);
+        }
+
+        /* step 3: create packet with metadata */
+        byte[] buffer = makeMetadata();
+        if (buffer != null) {
+            addPacketSegment(buffer.length);
+            makePacketheader(0x00, header, buffer);
+            write(header);
+            output.write(buffer);
+        }
+
+        /* step 4: calculate amount of packets */
+        while (webmSegment != null) {
+            bloq = getNextBlock();
+
+            if (bloq != null && addPacketSegment(bloq)) {
+                int pos = page.position();
+                //noinspection ResultOfMethodCallIgnored
+                bloq.data.read(page.array(), pos, bloq.dataSize);
+                page.position(pos + bloq.dataSize);
+                continue;
+            }
+
+            // calculate the current packet duration using the next block
+            double elapsedNs = webmTrack.codecDelay;
+
+            if (bloq == null) {
+                packetFlag = FLAG_LAST; // note: if the flag is FLAG_CONTINUED, is changed
+                elapsedNs += webmBlockLastTimecode;
+
+                if (webmTrack.defaultDuration > 0) {
+                    elapsedNs += webmTrack.defaultDuration;
+                } else {
+                    // hardcoded way, guess the sample duration
+                    elapsedNs += webmBlockNearDuration;
+                }
+            } else {
+                elapsedNs += bloq.absoluteTimeCodeNs;
+            }
+
+            // get the sample count in the page
+            elapsedNs = elapsedNs / TIME_SCALE_NS;
+            elapsedNs = Math.ceil(elapsedNs * resolution);
+
+            // create header and calculate page checksum
+            int checksum = makePacketheader((long) elapsedNs, header, null);
+            checksum = calcCrc32(checksum, page.array(), page.position());
+
+            header.putInt(HEADER_CHECKSUM_OFFSET, checksum);
+
+            // dump data
+            write(header);
+            write(page);
+
+            webmBlock = bloq;
+        }
+    }
+
+    private int makePacketheader(final long granPos, @NonNull final ByteBuffer buffer,
+                                 final byte[] immediatePage) {
+        short length = HEADER_SIZE;
+
+        buffer.putInt(0x5367674f); // "OggS" binary string in little-endian
+        buffer.put((byte) 0x00); // version
+        buffer.put(packetFlag); // type
+
+        buffer.putLong(granPos); // granulate position
+
+        buffer.putInt(streamId); // bitstream serial number
+        buffer.putInt(sequenceCount++); // page sequence number
+
+        buffer.putInt(0x00); // page checksum
+
+        buffer.put((byte) segmentTableSize); // segment table
+        buffer.put(segmentTable, 0, segmentTableSize); // segment size
+
+        length += segmentTableSize;
+
+        clearSegmentTable(); // clear segment table for next header
+
+        int checksumCrc32 = calcCrc32(0x00, buffer.array(), length);
+
+        if (immediatePage != null) {
+            checksumCrc32 = calcCrc32(checksumCrc32, immediatePage, immediatePage.length);
+            buffer.putInt(HEADER_CHECKSUM_OFFSET, checksumCrc32);
+            segmentTableNextTimestamp -= TIME_SCALE_NS;
+        }
+
+        return checksumCrc32;
+    }
+
+    @Nullable
+    private byte[] makeMetadata() {
+        if ("A_OPUS".equals(webmTrack.codecId)) {
+            return new byte[]{
+                    0x4F, 0x70, 0x75, 0x73, 0x54, 0x61, 0x67, 0x73, // "OpusTags" binary string
+                    0x00, 0x00, 0x00, 0x00, // writing application string size (not present)
+                    0x00, 0x00, 0x00, 0x00 // additional tags count (zero means no tags)
+            };
+        } else if ("A_VORBIS".equals(webmTrack.codecId)) {
+            return new byte[]{
+                    0x03, // ¿¿¿???
+                    0x76, 0x6f, 0x72, 0x62, 0x69, 0x73, // "vorbis" binary string
+                    0x00, 0x00, 0x00, 0x00, // writing application string size (not present)
+                    0x00, 0x00, 0x00, 0x00 // additional tags count (zero means no tags)
+            };
+        }
+
+        // not implemented for the desired codec
+        return null;
+    }
+
+    private void write(final ByteBuffer buffer) throws IOException {
+        output.write(buffer.array(), 0, buffer.position());
+        buffer.position(0);
+    }
+
+    @Nullable
+    private SimpleBlock getNextBlock() throws IOException {
+        SimpleBlock res;
+
+        if (webmBlock != null) {
+            res = webmBlock;
+            webmBlock = null;
+            return res;
+        }
+
+        if (webmSegment == null) {
+            webmSegment = webm.getNextSegment();
+            if (webmSegment == null) {
+                return null; // no more blocks in the selected track
+            }
+        }
+
+        if (webmCluster == null) {
+            webmCluster = webmSegment.getNextCluster();
+            if (webmCluster == null) {
+                webmSegment = null;
+                return getNextBlock();
+            }
+        }
+
+        res = webmCluster.getNextSimpleBlock();
+        if (res == null) {
+            webmCluster = null;
+            return getNextBlock();
+        }
+
+        webmBlockNearDuration = res.absoluteTimeCodeNs - webmBlockLastTimecode;
+        webmBlockLastTimecode = res.absoluteTimeCodeNs;
+
+        return res;
+    }
+
+    private float getSampleFrequencyFromTrack(final byte[] bMetadata) {
+        // hardcoded way
+        ByteBuffer buffer = ByteBuffer.wrap(bMetadata);
+
+        while (buffer.remaining() >= 6) {
+            int id = buffer.getShort() & 0xFFFF;
+            if (id == 0x0000B584) {
+                return buffer.getFloat();
+            }
+        }
+
+        return 0.0f;
+    }
+
+    private void clearSegmentTable() {
+        segmentTableNextTimestamp += TIME_SCALE_NS;
+        packetFlag = FLAG_UNSET;
+        segmentTableSize = 0;
+    }
+
+    private boolean addPacketSegment(final SimpleBlock block) {
+        long timestamp = block.absoluteTimeCodeNs + webmTrack.codecDelay;
+
+        if (timestamp >= segmentTableNextTimestamp) {
+            return false;
+        }
+
+        return addPacketSegment(block.dataSize);
+    }
+
+    private boolean addPacketSegment(final int size) {
+        if (size > 65025) {
+            throw new UnsupportedOperationException("page size cannot be larger than 65025");
+        }
+
+        int available = (segmentTable.length - segmentTableSize) * 255;
+        boolean extra = (size % 255) == 0;
+
+        if (extra) {
+            // add a zero byte entry in the table
+            // required to indicate the sample size is multiple of 255
+            available -= 255;
+        }
+
+        // check if possible add the segment, without overflow the table
+        if (available < size) {
+            return false; // not enough space on the page
+        }
+
+        for (int seg = size; seg > 0; seg -= 255) {
+            segmentTable[segmentTableSize++] = (byte) Math.min(seg, 255);
+        }
+
+        if (extra) {
+            segmentTable[segmentTableSize++] = 0x00;
+        }
+
+        return true;
+    }
+
+    private void populateCrc32Table() {
+        for (int i = 0; i < 0x100; i++) {
+            int crc = i << 24;
+            for (int j = 0; j < 8; j++) {
+                long b = crc >>> 31;
+                crc <<= 1;
+                crc ^= (int) (0x100000000L - b) & 0x04c11db7;
+            }
+            crc32Table[i] = crc;
+        }
+    }
+
+    private int calcCrc32(final int initialCrc, final byte[] buffer, final int size) {
+        int crc = initialCrc;
+        for (int i = 0; i < size; i++) {
+            int reg = (crc >>> 24) & 0xff;
+            crc = (crc << 8) ^ crc32Table[reg ^ (buffer[i] & 0xff)];
+        }
+
+        return crc;
+    }
+}