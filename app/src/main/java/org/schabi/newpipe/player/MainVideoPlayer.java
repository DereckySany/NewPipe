/*
 * Copyright 2017 Mauricio Colli <mauriciocolli@outlook.com>
 * Copyright 2019 Eltex ltd <eltex@eltex-co.ru>
 * MainVideoPlayer.java is part of NewPipe
 *
 * License: GPL-3.0+
 * This program is free software: you can redistribute it and/or modify
 * it under the terms of the GNU General Public License as published by
 * the Free Software Foundation, either version 3 of the License, or
 * (at your option) any later version.
 *
 * This program is distributed in the hope that it will be useful,
 * but WITHOUT ANY WARRANTY; without even the implied warranty of
 * MERCHANTABILITY or FITNESS FOR A PARTICULAR PURPOSE.  See the
 * GNU General Public License for more details.
 *
 * You should have received a copy of the GNU General Public License
 * along with this program. If not, see <http://www.gnu.org/licenses/>.
 */

package org.schabi.newpipe.player;

import android.content.Context;
import android.content.Intent;
import android.content.SharedPreferences;
import android.content.pm.ActivityInfo;
import android.content.res.Configuration;
import android.database.ContentObserver;
import android.graphics.Color;
import android.graphics.drawable.ColorDrawable;
import android.media.AudioManager;
import android.net.Uri;
import android.os.Build;
import android.os.Bundle;
import android.os.Handler;
import android.preference.PreferenceManager;
import android.provider.Settings;

import androidx.annotation.ColorInt;
import androidx.annotation.NonNull;
import androidx.annotation.Nullable;
import androidx.core.app.ActivityCompat;
import androidx.appcompat.app.AppCompatActivity;
import androidx.appcompat.content.res.AppCompatResources;
import androidx.core.content.ContextCompat;
import androidx.recyclerview.widget.RecyclerView;
import androidx.recyclerview.widget.ItemTouchHelper;

import android.util.DisplayMetrics;
import android.util.Log;
import android.util.TypedValue;
import android.view.DisplayCutout;
import android.view.GestureDetector;
import android.view.KeyEvent;
import android.view.MotionEvent;
import android.view.View;
import android.view.WindowInsets;
import android.view.WindowManager;
import android.widget.Button;
import android.widget.ImageButton;
import android.widget.ImageView;
import android.widget.PopupMenu;
import android.widget.ProgressBar;
import android.widget.RelativeLayout;
import android.widget.SeekBar;
import android.widget.TextView;
import android.widget.Toast;

import com.google.android.exoplayer2.Player;
import com.google.android.exoplayer2.text.CaptionStyleCompat;
import com.google.android.exoplayer2.ui.AspectRatioFrameLayout;
import com.google.android.exoplayer2.ui.SubtitleView;

import org.schabi.newpipe.R;
import org.schabi.newpipe.extractor.stream.VideoStream;
import org.schabi.newpipe.fragments.OnScrollBelowItemsListener;
import org.schabi.newpipe.player.helper.PlaybackParameterDialog;
import org.schabi.newpipe.player.helper.PlayerHelper;
import org.schabi.newpipe.player.playqueue.PlayQueueItem;
import org.schabi.newpipe.player.playqueue.PlayQueueItemBuilder;
import org.schabi.newpipe.player.playqueue.PlayQueueItemHolder;
import org.schabi.newpipe.player.playqueue.PlayQueueItemTouchCallback;
import org.schabi.newpipe.player.resolver.MediaSourceTag;
import org.schabi.newpipe.player.resolver.VideoPlaybackResolver;
import org.schabi.newpipe.util.AnimationUtils;
import org.schabi.newpipe.util.AndroidTvUtils;
import org.schabi.newpipe.util.KoreUtil;
import org.schabi.newpipe.util.ListHelper;
import org.schabi.newpipe.util.NavigationHelper;
import org.schabi.newpipe.util.PermissionHelper;
import org.schabi.newpipe.util.ShareUtils;
import org.schabi.newpipe.util.StateSaver;
import org.schabi.newpipe.util.ThemeHelper;
import org.schabi.newpipe.views.FocusOverlayView;

import java.util.List;
import java.util.Queue;
import java.util.UUID;

import static org.schabi.newpipe.player.BasePlayer.STATE_PLAYING;
import static org.schabi.newpipe.player.VideoPlayer.DEFAULT_CONTROLS_DURATION;
import static org.schabi.newpipe.player.VideoPlayer.DEFAULT_CONTROLS_HIDE_TIME;
import static org.schabi.newpipe.player.VideoPlayer.DPAD_CONTROLS_HIDE_TIME;
import static org.schabi.newpipe.util.AnimationUtils.Type.SCALE_AND_ALPHA;
import static org.schabi.newpipe.util.AnimationUtils.Type.SLIDE_AND_ALPHA;
import static org.schabi.newpipe.util.AnimationUtils.animateRotation;
import static org.schabi.newpipe.util.AnimationUtils.animateView;
import static org.schabi.newpipe.util.Localization.assureCorrectAppLanguage;
import static org.schabi.newpipe.util.StateSaver.KEY_SAVED_STATE;

/**
 * Activity Player implementing VideoPlayer
 *
 * @author mauriciocolli
 */
public final class MainVideoPlayer extends AppCompatActivity
        implements StateSaver.WriteRead, PlaybackParameterDialog.Callback {
    private static final String TAG = ".MainVideoPlayer";
    private static final boolean DEBUG = BasePlayer.DEBUG;

    private GestureDetector gestureDetector;

    private VideoPlayerImpl playerImpl;

    private SharedPreferences defaultPreferences;

    @Nullable
    private PlayerState playerState;
    private boolean isInMultiWindow;
    private boolean isBackPressed;

    private ContentObserver rotationObserver;

    /*//////////////////////////////////////////////////////////////////////////
    // Activity LifeCycle
    //////////////////////////////////////////////////////////////////////////*/

    @Override
    protected void onCreate(@Nullable Bundle savedInstanceState) {
        assureCorrectAppLanguage(this);
        super.onCreate(savedInstanceState);
        if (DEBUG)
            Log.d(TAG, "onCreate() called with: savedInstanceState = [" + savedInstanceState + "]");
        defaultPreferences = PreferenceManager.getDefaultSharedPreferences(this);
        ThemeHelper.setTheme(this);
        getWindow().setBackgroundDrawable(new ColorDrawable(Color.BLACK));
        if (Build.VERSION.SDK_INT >= Build.VERSION_CODES.LOLLIPOP)
            getWindow().setStatusBarColor(Color.BLACK);
        setVolumeControlStream(AudioManager.STREAM_MUSIC);

        WindowManager.LayoutParams lp = getWindow().getAttributes();
        lp.screenBrightness = PlayerHelper.getScreenBrightness(getApplicationContext());
        getWindow().setAttributes(lp);

        hideSystemUi();
        setContentView(R.layout.activity_main_player);
<<<<<<< HEAD

        playerImpl = new  VideoPlayerImpl(this);
=======
        playerImpl = new VideoPlayerImpl(this);
>>>>>>> f7822a44
        playerImpl.setup(findViewById(android.R.id.content));

        if (savedInstanceState != null && savedInstanceState.get(KEY_SAVED_STATE) != null) {
            return; // We have saved states, stop here to restore it
        }

        final Intent intent = getIntent();
        if (intent != null) {
            playerImpl.handleIntent(intent);
        } else {
            Toast.makeText(this, R.string.general_error, Toast.LENGTH_SHORT).show();
            finish();
        }

        rotationObserver = new ContentObserver(new Handler()) {
            @Override
            public void onChange(boolean selfChange) {
                super.onChange(selfChange);
                if (globalScreenOrientationLocked()) {
                    final boolean lastOrientationWasLandscape = defaultPreferences.getBoolean(
                            getString(R.string.last_orientation_landscape_key), AndroidTvUtils.isTv());
                    setLandscape(lastOrientationWasLandscape);
                } else {
                    setRequestedOrientation(ActivityInfo.SCREEN_ORIENTATION_UNSPECIFIED);
                }
            }
        };

        getContentResolver().registerContentObserver(
                Settings.System.getUriFor(Settings.System.ACCELEROMETER_ROTATION),
                false, rotationObserver);

        if (AndroidTvUtils.isTv()) {
            FocusOverlayView.setupFocusObserver(this);
        }
    }

    @Override
    protected void onRestoreInstanceState(@NonNull Bundle bundle) {
        if (DEBUG) Log.d(TAG, "onRestoreInstanceState() called");
        super.onRestoreInstanceState(bundle);
        StateSaver.tryToRestore(bundle, this);
    }

    @Override
    protected void onNewIntent(Intent intent) {
        if (DEBUG) Log.d(TAG, "onNewIntent() called with: intent = [" + intent + "]");
        super.onNewIntent(intent);
        if (intent != null) {
            playerState = null;
            playerImpl.handleIntent(intent);
        }
    }

    @Override
    public boolean onKeyDown(int keyCode, KeyEvent event) {
        switch (event.getKeyCode()) {
            default:
                break;
            case KeyEvent.KEYCODE_BACK:
                if (AndroidTvUtils.isTv() && playerImpl.isControlsVisible()) {
                    playerImpl.hideControls(0, 0);
                    hideSystemUi();
                    return true;
                }
                break;
            case KeyEvent.KEYCODE_DPAD_UP:
            case KeyEvent.KEYCODE_DPAD_LEFT:
            case KeyEvent.KEYCODE_DPAD_DOWN:
            case KeyEvent.KEYCODE_DPAD_RIGHT:
            case KeyEvent.KEYCODE_DPAD_CENTER:
                if (playerImpl.getCurrentState() == BasePlayer.STATE_BLOCKED) {
                    return true;
                }

                if (!playerImpl.isControlsVisible()) {
                    playerImpl.showControlsThenHide();
                    showSystemUi();
                    return true;
                } else {
                    playerImpl.hideControls(DEFAULT_CONTROLS_DURATION, DPAD_CONTROLS_HIDE_TIME);
                }
                break;
        }

        return super.onKeyDown(keyCode, event);
    }

    @Override
    protected void onResume() {
        if (DEBUG) Log.d(TAG, "onResume() called");
        assureCorrectAppLanguage(this);
        super.onResume();

        if (globalScreenOrientationLocked()) {
            boolean lastOrientationWasLandscape = defaultPreferences.getBoolean(
                    getString(R.string.last_orientation_landscape_key), AndroidTvUtils.isTv());
            setLandscape(lastOrientationWasLandscape);
        }

        final int lastResizeMode = defaultPreferences.getInt(
                getString(R.string.last_resize_mode), AspectRatioFrameLayout.RESIZE_MODE_FIT);
        playerImpl.setResizeMode(lastResizeMode);

        // Upon going in or out of multiwindow mode, isInMultiWindow will always be false,
        // since the first onResume needs to restore the player.
        // Subsequent onResume calls while multiwindow mode remains the same and the player is
        // prepared should be ignored.
        if (isInMultiWindow) return;
        isInMultiWindow = isInMultiWindow();

        if (playerState != null) {
            playerImpl.setPlaybackQuality(playerState.getPlaybackQuality());
            playerImpl.initPlayback(playerState.getPlayQueue(), playerState.getRepeatMode(),
                    playerState.getPlaybackSpeed(), playerState.getPlaybackPitch(),
                    playerState.isPlaybackSkipSilence(), playerState.wasPlaying(), playerImpl.isMuted());
        }
    }

    @Override
    public void onConfigurationChanged(Configuration newConfig) {
        super.onConfigurationChanged(newConfig);
        assureCorrectAppLanguage(this);

        if (playerImpl.isSomePopupMenuVisible()) {
            playerImpl.getQualityPopupMenu().dismiss();
            playerImpl.getPlaybackSpeedPopupMenu().dismiss();
        }
    }

    @Override
    public void onBackPressed() {
        super.onBackPressed();
        isBackPressed = true;
    }

    @Override
    protected void onSaveInstanceState(Bundle outState) {
        if (DEBUG) Log.d(TAG, "onSaveInstanceState() called");
        super.onSaveInstanceState(outState);
        if (playerImpl == null) return;

        playerImpl.setRecovery();
        if (!playerImpl.gotDestroyed()) {
            playerState = createPlayerState();
        }
        StateSaver.tryToSave(isChangingConfigurations(), null, outState, this);
    }

    @Override
    protected void onStop() {
        if (DEBUG) Log.d(TAG, "onStop() called");
        super.onStop();
        PlayerHelper.setScreenBrightness(getApplicationContext(),
                getWindow().getAttributes().screenBrightness);

        if (playerImpl == null) return;
        if (!isBackPressed) {
            playerImpl.minimize();
        }
        playerState = createPlayerState();
        playerImpl.destroy();

        if (rotationObserver != null)
            getContentResolver().unregisterContentObserver(rotationObserver);

        isInMultiWindow = false;
        isBackPressed = false;
    }

    @Override
    protected void attachBaseContext(Context newBase) {
        super.attachBaseContext(AudioServiceLeakFix.preventLeakOf(newBase));
    }

    @Override
    protected void onPause() {
        playerImpl.savePlaybackState();
        super.onPause();
    }

    /*//////////////////////////////////////////////////////////////////////////
    // State Saving
    //////////////////////////////////////////////////////////////////////////*/

    private PlayerState createPlayerState() {
        return new PlayerState(playerImpl.getPlayQueue(), playerImpl.getRepeatMode(),
                playerImpl.getPlaybackSpeed(), playerImpl.getPlaybackPitch(),
                playerImpl.getPlaybackQuality(), playerImpl.getPlaybackSkipSilence(),
                playerImpl.isPlaying());
    }

    @Override
    public String generateSuffix() {
        return "." + UUID.randomUUID().toString() + ".player";
    }

    @Override
    public void writeTo(Queue<Object> objectsToSave) {
        if (objectsToSave == null) return;
        objectsToSave.add(playerState);
    }

    @Override
    @SuppressWarnings("unchecked")
    public void readFrom(@NonNull Queue<Object> savedObjects) {
        playerState = (PlayerState) savedObjects.poll();
    }

    /*//////////////////////////////////////////////////////////////////////////
    // View
    //////////////////////////////////////////////////////////////////////////*/

    private void showSystemUi() {
        if (DEBUG) Log.d(TAG, "showSystemUi() called");
        if (playerImpl != null && playerImpl.queueVisible) return;

        final int visibility = View.SYSTEM_UI_FLAG_LAYOUT_STABLE
                | View.SYSTEM_UI_FLAG_LAYOUT_FULLSCREEN
                | View.SYSTEM_UI_FLAG_LAYOUT_HIDE_NAVIGATION;

        if (Build.VERSION.SDK_INT >= Build.VERSION_CODES.LOLLIPOP) {
            @ColorInt final int systenUiColor =
                    ActivityCompat.getColor(getApplicationContext(), R.color.video_overlay_color);
            getWindow().setStatusBarColor(systenUiColor);
            getWindow().setNavigationBarColor(systenUiColor);
        }

        getWindow().getDecorView().setSystemUiVisibility(visibility);
        getWindow().clearFlags(WindowManager.LayoutParams.FLAG_FULLSCREEN);
    }

    private void hideSystemUi() {
        if (DEBUG) Log.d(TAG, "hideSystemUi() called");
        if (Build.VERSION.SDK_INT >= Build.VERSION_CODES.JELLY_BEAN) {
            int visibility = View.SYSTEM_UI_FLAG_LAYOUT_STABLE
                    | View.SYSTEM_UI_FLAG_LAYOUT_FULLSCREEN
                    | View.SYSTEM_UI_FLAG_LAYOUT_HIDE_NAVIGATION
                    | View.SYSTEM_UI_FLAG_FULLSCREEN
                    | View.SYSTEM_UI_FLAG_HIDE_NAVIGATION;
            if (Build.VERSION.SDK_INT >= Build.VERSION_CODES.KITKAT) {
                visibility |= View.SYSTEM_UI_FLAG_IMMERSIVE_STICKY;
            }
            getWindow().getDecorView().setSystemUiVisibility(visibility);
        }
        getWindow().setFlags(WindowManager.LayoutParams.FLAG_FULLSCREEN,
                WindowManager.LayoutParams.FLAG_FULLSCREEN);
    }

    private void toggleOrientation() {
        setLandscape(!isLandscape());
        defaultPreferences.edit()
                .putBoolean(getString(R.string.last_orientation_landscape_key), !isLandscape())
                .apply();
    }

    private boolean isLandscape() {
        return getResources().getDisplayMetrics().heightPixels < getResources().getDisplayMetrics().widthPixels;
    }

    private void setLandscape(boolean v) {
        setRequestedOrientation(v
                ? ActivityInfo.SCREEN_ORIENTATION_SENSOR_LANDSCAPE
                : ActivityInfo.SCREEN_ORIENTATION_SENSOR_PORTRAIT);
    }

    private boolean globalScreenOrientationLocked() {
        // 1: Screen orientation changes using accelerometer
        // 0: Screen orientation is locked
        return !(android.provider.Settings.System.getInt(getContentResolver(), Settings.System.ACCELEROMETER_ROTATION, 0) == 1);
    }

    protected void setRepeatModeButton(final ImageButton imageButton, final int repeatMode) {
        switch (repeatMode) {
            case Player.REPEAT_MODE_OFF:
                imageButton.setImageResource(R.drawable.exo_controls_repeat_off);
                break;
            case Player.REPEAT_MODE_ONE:
                imageButton.setImageResource(R.drawable.exo_controls_repeat_one);
                break;
            case Player.REPEAT_MODE_ALL:
                imageButton.setImageResource(R.drawable.exo_controls_repeat_all);
                break;
        }
    }

    protected void setShuffleButton(final ImageButton shuffleButton, final boolean shuffled) {
        final int shuffleAlpha = shuffled ? 255 : 77;
        shuffleButton.setImageAlpha(shuffleAlpha);
    }

    protected void setMuteButton(final ImageButton muteButton, final boolean isMuted) {
        muteButton.setColorFilter(ContextCompat.getColor(getApplicationContext(), isMuted ? R.color.white : R.color.gray));
    }


    private boolean isInMultiWindow() {
        return Build.VERSION.SDK_INT >= Build.VERSION_CODES.N && isInMultiWindowMode();
    }

    ////////////////////////////////////////////////////////////////////////////
    // Playback Parameters Listener
    ////////////////////////////////////////////////////////////////////////////

    @Override
    public void onPlaybackParameterChanged(float playbackTempo, float playbackPitch,
                                           boolean playbackSkipSilence) {
        if (playerImpl != null) {
            playerImpl.setPlaybackParameters(playbackTempo, playbackPitch, playbackSkipSilence);
        }
    }

    ///////////////////////////////////////////////////////////////////////////

    @SuppressWarnings({"unused", "WeakerAccess"})
    private class VideoPlayerImpl extends VideoPlayer {
        private final float MAX_GESTURE_LENGTH = 0.75f;

        private TextView titleTextView;
        private TextView channelTextView;
        private RelativeLayout volumeRelativeLayout;
        private ProgressBar volumeProgressBar;
        private ImageView volumeImageView;
        private RelativeLayout brightnessRelativeLayout;
        private ProgressBar brightnessProgressBar;
        private ImageView brightnessImageView;
        private ImageButton queueButton;
        private ImageButton repeatButton;
        private ImageButton shuffleButton;

        private ImageButton playPauseButton;
        private ImageButton playPreviousButton;
        private ImageButton playNextButton;
        private Button closeButton;

        private RelativeLayout queueLayout;
        private ImageButton itemsListCloseButton;
        private RecyclerView itemsList;
        private ItemTouchHelper itemTouchHelper;

        private boolean queueVisible;

        private ImageButton moreOptionsButton;
        private ImageButton kodiButton;
        private ImageButton shareButton;
        private ImageButton toggleOrientationButton;
        private ImageButton switchPopupButton;
        private ImageButton switchBackgroundButton;
        private ImageButton muteButton;

        private RelativeLayout windowRootLayout;
        private View secondaryControls;

        private int maxGestureLength;

        VideoPlayerImpl(final Context context) {
            super("VideoPlayerImpl" + MainVideoPlayer.TAG, context);
        }

        @Override
        public void initViews(View rootView) {
            super.initViews(rootView);
            this.titleTextView = rootView.findViewById(R.id.titleTextView);
            this.channelTextView = rootView.findViewById(R.id.channelTextView);
            this.volumeRelativeLayout = rootView.findViewById(R.id.volumeRelativeLayout);
            this.volumeProgressBar = rootView.findViewById(R.id.volumeProgressBar);
            this.volumeImageView = rootView.findViewById(R.id.volumeImageView);
            this.brightnessRelativeLayout = rootView.findViewById(R.id.brightnessRelativeLayout);
            this.brightnessProgressBar = rootView.findViewById(R.id.brightnessProgressBar);
            this.brightnessImageView = rootView.findViewById(R.id.brightnessImageView);
            this.queueButton = rootView.findViewById(R.id.queueButton);
            this.repeatButton = rootView.findViewById(R.id.repeatButton);
            this.shuffleButton = rootView.findViewById(R.id.shuffleButton);

            this.playPauseButton = rootView.findViewById(R.id.playPauseButton);
            this.playPreviousButton = rootView.findViewById(R.id.playPreviousButton);
            this.playNextButton = rootView.findViewById(R.id.playNextButton);
            this.closeButton = rootView.findViewById(R.id.closeButton);

            this.moreOptionsButton = rootView.findViewById(R.id.moreOptionsButton);
            this.secondaryControls = rootView.findViewById(R.id.secondaryControls);
            this.kodiButton = rootView.findViewById(R.id.kodi);
            this.shareButton = rootView.findViewById(R.id.share);
            this.toggleOrientationButton = rootView.findViewById(R.id.toggleOrientation);
            this.switchBackgroundButton = rootView.findViewById(R.id.switchBackground);
            this.muteButton = rootView.findViewById(R.id.switchMute);
            this.switchPopupButton = rootView.findViewById(R.id.switchPopup);

            this.queueLayout = findViewById(R.id.playQueuePanel);
            this.itemsListCloseButton = findViewById(R.id.playQueueClose);
            this.itemsList = findViewById(R.id.playQueue);

            titleTextView.setSelected(true);
            channelTextView.setSelected(true);
            boolean showKodiButton = PreferenceManager.getDefaultSharedPreferences(this.context).getBoolean(
                    this.context.getString(R.string.show_play_with_kodi_key), false);
            kodiButton.setVisibility(showKodiButton ? View.VISIBLE : View.GONE);

            getRootView().setKeepScreenOn(true);
        }

        @Override
        protected void setupSubtitleView(@NonNull SubtitleView view,
                                         final float captionScale,
                                         @NonNull final CaptionStyleCompat captionStyle) {
            final DisplayMetrics metrics = context.getResources().getDisplayMetrics();
            final int minimumLength = Math.min(metrics.heightPixels, metrics.widthPixels);
            final float captionRatioInverse = 20f + 4f * (1f - captionScale);
            view.setFixedTextSize(TypedValue.COMPLEX_UNIT_PX,
                    (float) minimumLength / captionRatioInverse);
            view.setApplyEmbeddedStyles(captionStyle.equals(CaptionStyleCompat.DEFAULT));
            view.setStyle(captionStyle);
        }

        @Override
        public void initListeners() {
            super.initListeners();

            PlayerGestureListener listener = new PlayerGestureListener();
            gestureDetector = new GestureDetector(context, listener);
            gestureDetector.setIsLongpressEnabled(false);
            getRootView().setOnTouchListener(listener);

            queueButton.setOnClickListener(this);
            repeatButton.setOnClickListener(this);
            shuffleButton.setOnClickListener(this);

            playPauseButton.setOnClickListener(this);
            playPreviousButton.setOnClickListener(this);
            playNextButton.setOnClickListener(this);
            closeButton.setOnClickListener(this);

            moreOptionsButton.setOnClickListener(this);
            kodiButton.setOnClickListener(this);
            shareButton.setOnClickListener(this);
            toggleOrientationButton.setOnClickListener(this);
            switchBackgroundButton.setOnClickListener(this);
            muteButton.setOnClickListener(this);
            switchPopupButton.setOnClickListener(this);

            getRootView().addOnLayoutChangeListener((view, l, t, r, b, ol, ot, or, ob) -> {
                if (l != ol || t != ot || r != or || b != ob) {
                    // Use smaller value to be consistent between screen orientations
                    // (and to make usage easier)
                    int width = r - l, height = b - t;
                    maxGestureLength = (int) (Math.min(width, height) * MAX_GESTURE_LENGTH);

                    if (DEBUG) Log.d(TAG, "maxGestureLength = " + maxGestureLength);

                    volumeProgressBar.setMax(maxGestureLength);
                    brightnessProgressBar.setMax(maxGestureLength);

                    setInitialGestureValues();
                }
            });

            if (Build.VERSION.SDK_INT >= Build.VERSION_CODES.P) {
                queueLayout.setOnApplyWindowInsetsListener(new View.OnApplyWindowInsetsListener() {
                    @Override
                    public WindowInsets onApplyWindowInsets(View view, WindowInsets windowInsets) {
                        final DisplayCutout cutout = windowInsets.getDisplayCutout();
                        if (cutout != null)
                            view.setPadding(cutout.getSafeInsetLeft(), cutout.getSafeInsetTop(),
                                    cutout.getSafeInsetRight(), cutout.getSafeInsetBottom());
                        return windowInsets;
                    }
                });
            }
        }

        public void minimize() {
            switch (PlayerHelper.getMinimizeOnExitAction(context)) {
                case PlayerHelper.MinimizeMode.MINIMIZE_ON_EXIT_MODE_BACKGROUND:
                    onPlayBackgroundButtonClicked();
                    break;
                case PlayerHelper.MinimizeMode.MINIMIZE_ON_EXIT_MODE_POPUP:
                    onFullScreenButtonClicked();
                    break;
                case PlayerHelper.MinimizeMode.MINIMIZE_ON_EXIT_MODE_NONE:
                default:
                    // No action
                    break;
            }
        }

        /*//////////////////////////////////////////////////////////////////////////
        // ExoPlayer Video Listener
        //////////////////////////////////////////////////////////////////////////*/

        @Override
        public void onRepeatModeChanged(int i) {
            super.onRepeatModeChanged(i);
            updatePlaybackButtons();
        }

        @Override
        public void onShuffleClicked() {
            super.onShuffleClicked();
            updatePlaybackButtons();
        }

        /*//////////////////////////////////////////////////////////////////////////
        // Playback Listener
        //////////////////////////////////////////////////////////////////////////*/

        protected void onMetadataChanged(@NonNull final MediaSourceTag tag) {
            super.onMetadataChanged(tag);

            titleTextView.setText(tag.getMetadata().getName());
            channelTextView.setText(tag.getMetadata().getUploaderName());
        }

        @Override
        public void onPlaybackShutdown() {
            super.onPlaybackShutdown();
            finish();
        }

        public void onKodiShare() {
            onPause();
            try {
                NavigationHelper.playWithKore(this.context, Uri.parse(
                        playerImpl.getVideoUrl().replace("https", "http")));
            } catch (Exception e) {
                if (DEBUG) Log.i(TAG, "Failed to start kore", e);
                KoreUtil.showInstallKoreDialog(this.context);
            }
        }

        /*//////////////////////////////////////////////////////////////////////////
        // Player Overrides
        //////////////////////////////////////////////////////////////////////////*/

        @Override
        public void onFullScreenButtonClicked() {
            super.onFullScreenButtonClicked();

            if (DEBUG) Log.d(TAG, "onFullScreenButtonClicked() called");
            if (simpleExoPlayer == null) return;

            if (!PermissionHelper.isPopupEnabled(context)) {
                PermissionHelper.showPopupEnablementToast(context);
                return;
            }

            setRecovery();
            final Intent intent = NavigationHelper.getPlayerIntent(
                    context,
                    PopupVideoPlayer.class,
                    this.getPlayQueue(),
                    this.getRepeatMode(),
                    this.getPlaybackSpeed(),
                    this.getPlaybackPitch(),
                    this.getPlaybackSkipSilence(),
                    this.getPlaybackQuality(),
                    false,
                    !isPlaying(),
                    isMuted()
            );
            context.startService(intent);

            ((View) getControlAnimationView().getParent()).setVisibility(View.GONE);
            destroy();
            finish();
        }

        public void onPlayBackgroundButtonClicked() {
            if (DEBUG) Log.d(TAG, "onPlayBackgroundButtonClicked() called");
            if (playerImpl.getPlayer() == null) return;

            setRecovery();
            final Intent intent = NavigationHelper.getPlayerIntent(
                    context,
                    BackgroundPlayer.class,
                    this.getPlayQueue(),
                    this.getRepeatMode(),
                    this.getPlaybackSpeed(),
                    this.getPlaybackPitch(),
                    this.getPlaybackSkipSilence(),
                    this.getPlaybackQuality(),
                    false,
                    !isPlaying(),
                    isMuted()
            );
            context.startService(intent);

            ((View) getControlAnimationView().getParent()).setVisibility(View.GONE);
            destroy();
            finish();
        }

        @Override
        public void onMuteUnmuteButtonClicked() {
            super.onMuteUnmuteButtonClicked();
            setMuteButton(muteButton, playerImpl.isMuted());
        }


        @Override
        public void onClick(View v) {
            super.onClick(v);
            if (v.getId() == playPauseButton.getId()) {
                onPlayPause();

            } else if (v.getId() == playPreviousButton.getId()) {
                onPlayPrevious();

            } else if (v.getId() == playNextButton.getId()) {
                onPlayNext();

            } else if (v.getId() == queueButton.getId()) {
                onQueueClicked();
                return;
            } else if (v.getId() == repeatButton.getId()) {
                onRepeatClicked();
                return;
            } else if (v.getId() == shuffleButton.getId()) {
                onShuffleClicked();
                return;
            } else if (v.getId() == moreOptionsButton.getId()) {
                onMoreOptionsClicked();

            } else if (v.getId() == shareButton.getId()) {
                onShareClicked();

            } else if (v.getId() == toggleOrientationButton.getId()) {
                onScreenRotationClicked();

            } else if (v.getId() == switchPopupButton.getId()) {
                onFullScreenButtonClicked();

            } else if (v.getId() == switchBackgroundButton.getId()) {
                onPlayBackgroundButtonClicked();

            } else if (v.getId() == muteButton.getId()) {
                onMuteUnmuteButtonClicked();

            } else if (v.getId() == closeButton.getId()) {
                onPlaybackShutdown();
                return;
            } else if (v.getId() == kodiButton.getId()) {
                onKodiShare();
            }

            if (getCurrentState() != STATE_COMPLETED) {
                getControlsVisibilityHandler().removeCallbacksAndMessages(null);
                animateView(getControlsRoot(), true, DEFAULT_CONTROLS_DURATION, 0, () -> {
                    if (getCurrentState() == STATE_PLAYING && !isSomePopupMenuVisible()) {
                        safeHideControls(DEFAULT_CONTROLS_DURATION, DEFAULT_CONTROLS_HIDE_TIME);
                    }
                });
            }
        }

        private void onQueueClicked() {
            queueVisible = true;
            hideSystemUi();

            buildQueue();
            updatePlaybackButtons();

            getControlsRoot().setVisibility(View.INVISIBLE);
            animateView(queueLayout, SLIDE_AND_ALPHA, /*visible=*/true,
                    DEFAULT_CONTROLS_DURATION);

            itemsList.scrollToPosition(playQueue.getIndex());
        }

        private void onQueueClosed() {
            animateView(queueLayout, SLIDE_AND_ALPHA, /*visible=*/false,
                    DEFAULT_CONTROLS_DURATION);
            queueVisible = false;
        }

        private void onMoreOptionsClicked() {
            if (DEBUG) Log.d(TAG, "onMoreOptionsClicked() called");

            final boolean isMoreControlsVisible = secondaryControls.getVisibility() == View.VISIBLE;

            animateRotation(moreOptionsButton, DEFAULT_CONTROLS_DURATION,
                    isMoreControlsVisible ? 0 : 180);
            animateView(secondaryControls, SLIDE_AND_ALPHA, !isMoreControlsVisible,
                    DEFAULT_CONTROLS_DURATION);
            showControls(DEFAULT_CONTROLS_DURATION);
            setMuteButton(muteButton, playerImpl.isMuted());
        }

        private void onShareClicked() {
            // share video at the current time (youtube.com/watch?v=ID&t=SECONDS)
            ShareUtils.shareUrl(MainVideoPlayer.this,
                    playerImpl.getVideoTitle(),
                    playerImpl.getVideoUrl() + "&t=" + String.valueOf(playerImpl.getPlaybackSeekBar().getProgress() / 1000));
        }

        private void onScreenRotationClicked() {
            if (DEBUG) Log.d(TAG, "onScreenRotationClicked() called");
            toggleOrientation();
            showControlsThenHide();
        }

        @Override
        public void onPlaybackSpeedClicked() {
            PlaybackParameterDialog
                    .newInstance(getPlaybackSpeed(), getPlaybackPitch(), getPlaybackSkipSilence())
                    .show(getSupportFragmentManager(), TAG);
        }

        @Override
        public void onStopTrackingTouch(SeekBar seekBar) {
            super.onStopTrackingTouch(seekBar);
            if (wasPlaying()) showControlsThenHide();
        }

        @Override
        public void onDismiss(PopupMenu menu) {
            super.onDismiss(menu);
            if (isPlaying()) hideControls(DEFAULT_CONTROLS_DURATION, 0);
            hideSystemUi();
        }

        @Override
        protected int nextResizeMode(int currentResizeMode) {
            final int newResizeMode;
            switch (currentResizeMode) {
                case AspectRatioFrameLayout.RESIZE_MODE_FIT:
                    newResizeMode = AspectRatioFrameLayout.RESIZE_MODE_FILL;
                    break;
                case AspectRatioFrameLayout.RESIZE_MODE_FILL:
                    newResizeMode = AspectRatioFrameLayout.RESIZE_MODE_ZOOM;
                    break;
                default:
                    newResizeMode = AspectRatioFrameLayout.RESIZE_MODE_FIT;
                    break;
            }

            storeResizeMode(newResizeMode);
            return newResizeMode;
        }

        private void storeResizeMode(@AspectRatioFrameLayout.ResizeMode int resizeMode) {
            defaultPreferences.edit()
                    .putInt(getString(R.string.last_resize_mode), resizeMode)
                    .apply();
        }

        @Override
        protected VideoPlaybackResolver.QualityResolver getQualityResolver() {
            return new VideoPlaybackResolver.QualityResolver() {
                @Override
                public int getDefaultResolutionIndex(List<VideoStream> sortedVideos) {
                    return ListHelper.getDefaultResolutionIndex(context, sortedVideos);
                }

                @Override
                public int getOverrideResolutionIndex(List<VideoStream> sortedVideos,
                                                      String playbackQuality) {
                    return ListHelper.getResolutionIndex(context, sortedVideos, playbackQuality);
                }
            };
        }

        /*//////////////////////////////////////////////////////////////////////////
        // States
        //////////////////////////////////////////////////////////////////////////*/

        private void animatePlayButtons(final boolean show, final int duration) {
            animateView(playPauseButton, AnimationUtils.Type.SCALE_AND_ALPHA, show, duration);
            animateView(playPreviousButton, AnimationUtils.Type.SCALE_AND_ALPHA, show, duration);
            animateView(playNextButton, AnimationUtils.Type.SCALE_AND_ALPHA, show, duration);
        }

        @Override
        public void onBlocked() {
            super.onBlocked();
            playPauseButton.setImageResource(R.drawable.ic_pause_white);
            animatePlayButtons(false, 100);
            animateView(closeButton, false, DEFAULT_CONTROLS_DURATION);
            getRootView().setKeepScreenOn(true);
        }

        @Override
        public void onBuffering() {
            super.onBuffering();
            getRootView().setKeepScreenOn(true);
        }

        @Override
        public void onPlaying() {
            super.onPlaying();
            animateView(playPauseButton, AnimationUtils.Type.SCALE_AND_ALPHA, false, 80, 0, () -> {
                playPauseButton.setImageResource(R.drawable.ic_pause_white);
                animatePlayButtons(true, 200);
                animateView(closeButton, false, DEFAULT_CONTROLS_DURATION);
            });

            getRootView().setKeepScreenOn(true);
        }

        @Override
        public void onPaused() {
            super.onPaused();
            animateView(playPauseButton, AnimationUtils.Type.SCALE_AND_ALPHA, false, 80, 0, () -> {
                playPauseButton.setImageResource(R.drawable.ic_play_arrow_white);
                animatePlayButtons(true, 200);
                animateView(closeButton, false, DEFAULT_CONTROLS_DURATION);
            });

            showSystemUi();
            getRootView().setKeepScreenOn(false);
        }

        @Override
        public void onPausedSeek() {
            super.onPausedSeek();
            animatePlayButtons(false, 100);
            getRootView().setKeepScreenOn(true);
        }


        @Override
        public void onCompleted() {
            animateView(playPauseButton, AnimationUtils.Type.SCALE_AND_ALPHA, false, 0, 0, () -> {
                playPauseButton.setImageResource(R.drawable.ic_replay_white);
                animatePlayButtons(true, DEFAULT_CONTROLS_DURATION);
                animateView(closeButton, true, DEFAULT_CONTROLS_DURATION);
            });
            getRootView().setKeepScreenOn(false);
            super.onCompleted();
        }

        /*//////////////////////////////////////////////////////////////////////////
        // Utils
        //////////////////////////////////////////////////////////////////////////*/

        private void setInitialGestureValues() {
            if (getAudioReactor() != null) {
                final float currentVolumeNormalized = (float) getAudioReactor().getVolume() / getAudioReactor().getMaxVolume();
                volumeProgressBar.setProgress((int) (volumeProgressBar.getMax() * currentVolumeNormalized));
            }

            float screenBrightness = getWindow().getAttributes().screenBrightness;
            if (screenBrightness < 0)
                screenBrightness = Settings.System.getInt(getContentResolver(),
                        Settings.System.SCREEN_BRIGHTNESS, 0) / 255.0f;

            brightnessProgressBar.setProgress((int) (brightnessProgressBar.getMax() * screenBrightness));

            if (DEBUG) Log.d(TAG, "setInitialGestureValues: volumeProgressBar.getProgress() ["
                    + volumeProgressBar.getProgress() + "] "
                    + "brightnessProgressBar.getProgress() ["
                    + brightnessProgressBar.getProgress() + "]");
        }

        @Override
        public void showControlsThenHide() {
            if (queueVisible) return;

            super.showControlsThenHide();
        }

        @Override
        public void showControls(long duration) {
            if (queueVisible) return;

            super.showControls(duration);
        }

        @Override
        public void safeHideControls(long duration, long delay) {
            if (DEBUG) Log.d(TAG, "safeHideControls() called with: delay = [" + delay + "]");

            View controlsRoot = getControlsRoot();
            if (controlsRoot.isInTouchMode()) {
                getControlsVisibilityHandler().removeCallbacksAndMessages(null);
                getControlsVisibilityHandler().postDelayed(
                        () -> animateView(controlsRoot, false, duration, 0, MainVideoPlayer.this::hideSystemUi), delay);
            }
        }

        @Override
        public void hideControls(final long duration, long delay) {
            if (DEBUG) Log.d(TAG, "hideControls() called with: delay = [" + delay + "]");
            getControlsVisibilityHandler().removeCallbacksAndMessages(null);
            getControlsVisibilityHandler().postDelayed(() ->
                            animateView(getControlsRoot(), false, duration, 0,
                                    MainVideoPlayer.this::hideSystemUi),
                    /*delayMillis=*/delay
            );
        }

        private void updatePlaybackButtons() {
            if (repeatButton == null || shuffleButton == null ||
                    simpleExoPlayer == null || playQueue == null) return;

            setRepeatModeButton(repeatButton, getRepeatMode());
            setShuffleButton(shuffleButton, playQueue.isShuffled());
        }

        private void buildQueue() {
            itemsList.setAdapter(playQueueAdapter);
            itemsList.setClickable(true);
            itemsList.setLongClickable(true);

            itemsList.clearOnScrollListeners();
            itemsList.addOnScrollListener(getQueueScrollListener());

            itemTouchHelper = new ItemTouchHelper(getItemTouchCallback());
            itemTouchHelper.attachToRecyclerView(itemsList);

            playQueueAdapter.setSelectedListener(getOnSelectedListener());

            itemsListCloseButton.setOnClickListener(view -> onQueueClosed());
        }

        private OnScrollBelowItemsListener getQueueScrollListener() {
            return new OnScrollBelowItemsListener() {
                @Override
                public void onScrolledDown(RecyclerView recyclerView) {
                    if (playQueue != null && !playQueue.isComplete()) {
                        playQueue.fetch();
                    } else if (itemsList != null) {
                        itemsList.clearOnScrollListeners();
                    }
                }
            };
        }

        private ItemTouchHelper.SimpleCallback getItemTouchCallback() {
            return new PlayQueueItemTouchCallback() {
                @Override
                public void onMove(int sourceIndex, int targetIndex) {
                    if (playQueue != null) playQueue.move(sourceIndex, targetIndex);
                }

                @Override
                public void onSwiped(int index) {
                    if (index != -1) playQueue.remove(index);
                }
            };
        }

        private PlayQueueItemBuilder.OnSelectedListener getOnSelectedListener() {
            return new PlayQueueItemBuilder.OnSelectedListener() {
                @Override
                public void selected(PlayQueueItem item, View view) {
                    onSelected(item);
                }

                @Override
                public void held(PlayQueueItem item, View view) {
                    final int index = playQueue.indexOf(item);
                    if (index != -1) playQueue.remove(index);
                }

                @Override
                public void onStartDrag(PlayQueueItemHolder viewHolder) {
                    if (itemTouchHelper != null) itemTouchHelper.startDrag(viewHolder);
                }
            };
        }

        ///////////////////////////////////////////////////////////////////////////
        // Getters
        ///////////////////////////////////////////////////////////////////////////

        public TextView getTitleTextView() {
            return titleTextView;
        }

        public TextView getChannelTextView() {
            return channelTextView;
        }

        public RelativeLayout getVolumeRelativeLayout() {
            return volumeRelativeLayout;
        }

        public ProgressBar getVolumeProgressBar() {
            return volumeProgressBar;
        }

        public ImageView getVolumeImageView() {
            return volumeImageView;
        }

        public RelativeLayout getBrightnessRelativeLayout() {
            return brightnessRelativeLayout;
        }

        public ProgressBar getBrightnessProgressBar() {
            return brightnessProgressBar;
        }

        public ImageView getBrightnessImageView() {
            return brightnessImageView;
        }

        public ImageButton getRepeatButton() {
            return repeatButton;
        }

        public ImageButton getMuteButton() {
            return muteButton;
        }

        public ImageButton getPlayPauseButton() {
            return playPauseButton;
        }

        public int getMaxGestureLength() {
            return maxGestureLength;
        }
    }

    private class PlayerGestureListener extends GestureDetector.SimpleOnGestureListener implements View.OnTouchListener {
        private boolean isMoving;

        @Override
        public boolean onDoubleTap(MotionEvent e) {
            if (DEBUG)
                Log.d(TAG, "onDoubleTap() called with: e = [" + e + "]" + "rawXy = " + e.getRawX() + ", " + e.getRawY() + ", xy = " + e.getX() + ", " + e.getY());

            if (e.getX() > playerImpl.getRootView().getWidth() * 2 / 3) {
                playerImpl.onFastForward();
            } else if (e.getX() < playerImpl.getRootView().getWidth() / 3) {
                playerImpl.onFastRewind();
            } else {
                playerImpl.getPlayPauseButton().performClick();
            }

            return true;
        }

        @Override
        public boolean onSingleTapConfirmed(MotionEvent e) {
            if (DEBUG) Log.d(TAG, "onSingleTapConfirmed() called with: e = [" + e + "]");
            if (playerImpl.getCurrentState() == BasePlayer.STATE_BLOCKED) return true;

            if (playerImpl.isControlsVisible()) {
                playerImpl.hideControls(150, 0);
            } else {
                playerImpl.showControlsThenHide();
                showSystemUi();
            }

            return true;
        }

        @Override
        public boolean onDown(MotionEvent e) {
            if (DEBUG) Log.d(TAG, "onDown() called with: e = [" + e + "]");

            return super.onDown(e);
        }

        private static final int MOVEMENT_THRESHOLD = 40;

        private final boolean isVolumeGestureEnabled = PlayerHelper.isVolumeGestureEnabled(getApplicationContext());
        private final boolean isBrightnessGestureEnabled = PlayerHelper.isBrightnessGestureEnabled(getApplicationContext());

        private final int maxVolume = playerImpl.getAudioReactor().getMaxVolume();

        @Override
        public boolean onScroll(MotionEvent initialEvent, MotionEvent movingEvent, float distanceX, float distanceY) {
            if (!isVolumeGestureEnabled && !isBrightnessGestureEnabled) return false;

            //noinspection PointlessBooleanExpression
            if (DEBUG && false) Log.d(TAG, "MainVideoPlayer.onScroll = " +
                    ", e1.getRaw = [" + initialEvent.getRawX() + ", " + initialEvent.getRawY() + "]" +
                    ", e2.getRaw = [" + movingEvent.getRawX() + ", " + movingEvent.getRawY() + "]" +
                    ", distanceXy = [" + distanceX + ", " + distanceY + "]");

            final boolean insideThreshold = Math.abs(movingEvent.getY() - initialEvent.getY()) <= MOVEMENT_THRESHOLD;
            if (!isMoving && (insideThreshold || Math.abs(distanceX) > Math.abs(distanceY))
                    || playerImpl.getCurrentState() == BasePlayer.STATE_COMPLETED) {
                return false;
            }

            isMoving = true;

            boolean acceptAnyArea = isVolumeGestureEnabled != isBrightnessGestureEnabled;
            boolean acceptVolumeArea = acceptAnyArea || initialEvent.getX() > playerImpl.getRootView().getWidth() / 2;
            boolean acceptBrightnessArea = acceptAnyArea || !acceptVolumeArea;

            if (isVolumeGestureEnabled && acceptVolumeArea) {
                playerImpl.getVolumeProgressBar().incrementProgressBy((int) distanceY);
                float currentProgressPercent =
                        (float) playerImpl.getVolumeProgressBar().getProgress() / playerImpl.getMaxGestureLength();
                int currentVolume = (int) (maxVolume * currentProgressPercent);
                playerImpl.getAudioReactor().setVolume(currentVolume);

                if (DEBUG) Log.d(TAG, "onScroll().volumeControl, currentVolume = " + currentVolume);

                final int resId =
                        currentProgressPercent <= 0 ? R.drawable.ic_volume_off_white_72dp
                                : currentProgressPercent < 0.25 ? R.drawable.ic_volume_mute_white_72dp
                                : currentProgressPercent < 0.75 ? R.drawable.ic_volume_down_white_72dp
                                : R.drawable.ic_volume_up_white_72dp;

                playerImpl.getVolumeImageView().setImageDrawable(
                        AppCompatResources.getDrawable(getApplicationContext(), resId)
                );

                if (playerImpl.getVolumeRelativeLayout().getVisibility() != View.VISIBLE) {
                    animateView(playerImpl.getVolumeRelativeLayout(), SCALE_AND_ALPHA, true, 200);
                }
                if (playerImpl.getBrightnessRelativeLayout().getVisibility() == View.VISIBLE) {
                    playerImpl.getBrightnessRelativeLayout().setVisibility(View.GONE);
                }
            } else if (isBrightnessGestureEnabled && acceptBrightnessArea) {
                playerImpl.getBrightnessProgressBar().incrementProgressBy((int) distanceY);
                float currentProgressPercent =
                        (float) playerImpl.getBrightnessProgressBar().getProgress() / playerImpl.getMaxGestureLength();
                WindowManager.LayoutParams layoutParams = getWindow().getAttributes();
                layoutParams.screenBrightness = currentProgressPercent;
                getWindow().setAttributes(layoutParams);

                if (DEBUG)
                    Log.d(TAG, "onScroll().brightnessControl, currentBrightness = " + currentProgressPercent);

                final int resId =
                        currentProgressPercent < 0.25 ? R.drawable.ic_brightness_low_white_72dp
                                : currentProgressPercent < 0.75 ? R.drawable.ic_brightness_medium_white_72dp
                                : R.drawable.ic_brightness_high_white_72dp;

                playerImpl.getBrightnessImageView().setImageDrawable(
                        AppCompatResources.getDrawable(getApplicationContext(), resId)
                );

                if (playerImpl.getBrightnessRelativeLayout().getVisibility() != View.VISIBLE) {
                    animateView(playerImpl.getBrightnessRelativeLayout(), SCALE_AND_ALPHA, true, 200);
                }
                if (playerImpl.getVolumeRelativeLayout().getVisibility() == View.VISIBLE) {
                    playerImpl.getVolumeRelativeLayout().setVisibility(View.GONE);
                }
            }
            return true;
        }

        private void onScrollEnd() {
            if (DEBUG) Log.d(TAG, "onScrollEnd() called");

            if (playerImpl.getVolumeRelativeLayout().getVisibility() == View.VISIBLE) {
                animateView(playerImpl.getVolumeRelativeLayout(), SCALE_AND_ALPHA, false, 200, 200);
            }
            if (playerImpl.getBrightnessRelativeLayout().getVisibility() == View.VISIBLE) {
                animateView(playerImpl.getBrightnessRelativeLayout(), SCALE_AND_ALPHA, false, 200, 200);
            }

            if (playerImpl.isControlsVisible() && playerImpl.getCurrentState() == STATE_PLAYING) {
                playerImpl.hideControls(DEFAULT_CONTROLS_DURATION, DEFAULT_CONTROLS_HIDE_TIME);
            }
        }

        @Override
        public boolean onTouch(View v, MotionEvent event) {
            //noinspection PointlessBooleanExpression
            if (DEBUG && false)
                Log.d(TAG, "onTouch() called with: v = [" + v + "], event = [" + event + "]");
            gestureDetector.onTouchEvent(event);
            if (event.getAction() == MotionEvent.ACTION_UP && isMoving) {
                isMoving = false;
                onScrollEnd();
            }
            return true;
        }

    }
}<|MERGE_RESOLUTION|>--- conflicted
+++ resolved
@@ -154,12 +154,8 @@
 
         hideSystemUi();
         setContentView(R.layout.activity_main_player);
-<<<<<<< HEAD
-
-        playerImpl = new  VideoPlayerImpl(this);
-=======
+
         playerImpl = new VideoPlayerImpl(this);
->>>>>>> f7822a44
         playerImpl.setup(findViewById(android.R.id.content));
 
         if (savedInstanceState != null && savedInstanceState.get(KEY_SAVED_STATE) != null) {
