apply plugin: 'com.android.application'
apply plugin: 'kotlin-android'
apply plugin: 'kotlin-android-extensions'
apply plugin: 'kotlin-kapt'
apply plugin: 'checkstyle'

android {
    compileSdkVersion 29
    buildToolsVersion '29.0.3'

    defaultConfig {
        applicationId "org.schabi.newpipe"
        resValue "string", "app_name", "NewPipe"
        minSdkVersion 19
        targetSdkVersion 29
        versionCode 956
        versionName "0.20.2"

        multiDexEnabled true

        testInstrumentationRunner "androidx.test.runner.AndroidJUnitRunner"
        vectorDrawables.useSupportLibrary = true

        javaCompileOptions {
            annotationProcessorOptions {
                arguments = ["room.schemaLocation": "$projectDir/schemas".toString()]
            }
        }
    }

    buildTypes {
        debug {
            debuggable true

            // suffix the app id and the app name with git branch name
            def workingBranch = getGitWorkingBranch()
            def normalizedWorkingBranch = workingBranch.replaceFirst("^[^A-Za-z]+", "").replaceAll("[^0-9A-Za-z]+", "")
            if (normalizedWorkingBranch.isEmpty() || workingBranch == "master" || workingBranch == "dev") {
                // default values when branch name could not be determined or is master or dev
                applicationIdSuffix ".debug"
                resValue "string", "app_name", "NewPipe Debug"
            } else {
                applicationIdSuffix ".debug." + normalizedWorkingBranch
                resValue "string", "app_name", "NewPipe " + workingBranch
                archivesBaseName = 'NewPipe_' + normalizedWorkingBranch
            }
        }

        // Keep the release build type at the end of the list to override 'archivesBaseName' of
        // debug build. This seems to be a Gradle bug, therefore
        // TODO: update Gradle version
        release {
            minifyEnabled true
            shrinkResources false // disabled to fix F-Droid's reproducible build
            proguardFiles getDefaultProguardFile('proguard-android.txt'), 'proguard-rules.pro'
            archivesBaseName = 'app'
        }
    }

    lintOptions {
        checkReleaseBuilds false
        // Or, if you prefer, you can continue to check for errors in release builds,
        // but continue the build even when errors are found:
        abortOnError false
    }

    compileOptions {
        sourceCompatibility JavaVersion.VERSION_1_8
        targetCompatibility JavaVersion.VERSION_1_8
        encoding 'utf-8'
    }

    kotlinOptions {
        jvmTarget = JavaVersion.VERSION_1_8
    }

    // Required and used only by groupie
    androidExtensions {
        experimental = true
    }

    sourceSets {
        androidTest.assets.srcDirs += files("$projectDir/schemas".toString())
    }
}

ext {
    icepickVersion = '3.2.0'
    checkstyleVersion = '8.36.2'
    stethoVersion = '1.5.1'
    leakCanaryVersion = '2.2'
    exoPlayerVersion = '2.11.8'
    androidxLifecycleVersion = '2.2.0'
    androidxRoomVersion = '2.2.5'
    groupieVersion = '2.8.0'
    markwonVersion = '4.3.1'
    googleAutoServiceVersion = '1.0-rc7'
}

configurations {
    checkstyle
//    ktlint
}

checkstyle {
    configFile rootProject.file('checkstyle.xml')
    ignoreFailures false
    showViolations true
    toolVersion = checkstyleVersion
}

task runCheckstyle(type: Checkstyle) {
    source 'src'
    include '**/*.java'
    exclude '**/gen/**'
    exclude '**/R.java'
    exclude '**/BuildConfig.java'
    exclude 'main/java/us/shandian/giga/**'

    classpath = configurations.checkstyle

    showViolations true

    reports {
        xml.enabled true
        html.enabled true
    }
}

//task runKtlint(type: JavaExec) {
//    main = "com.pinterest.ktlint.Main"
//    classpath = configurations.ktlint
//    args "src/**/*.kt"
//}
//
//task formatKtlint(type: JavaExec) {
//    main = "com.pinterest.ktlint.Main"
//    classpath = configurations.ktlint
//    args "-F", "src/**/*.kt"
//}

afterEvaluate {
    preDebugBuild.dependsOn runCheckstyle //, runKtlint
}

dependencies {
    implementation "org.jetbrains.kotlin:kotlin-stdlib-jdk8:$kotlin_version"

    implementation "frankiesardo:icepick:${icepickVersion}"
    kapt "frankiesardo:icepick-processor:${icepickVersion}"

    checkstyle "com.puppycrawl.tools:checkstyle:${checkstyleVersion}"
//    ktlint "com.pinterest:ktlint:0.35.0"

    debugImplementation "com.facebook.stetho:stetho:${stethoVersion}"
    debugImplementation "com.facebook.stetho:stetho-okhttp3:${stethoVersion}"

    debugImplementation "com.squareup.leakcanary:leakcanary-android:${leakCanaryVersion}"
    implementation "com.squareup.leakcanary:leakcanary-object-watcher-android:${leakCanaryVersion}"

    implementation "androidx.multidex:multidex:2.0.1"

    testImplementation 'junit:junit:4.13.1'
    testImplementation 'org.mockito:mockito-core:3.3.3'

    androidTestImplementation "androidx.test.ext:junit:1.1.1"
    androidTestImplementation "androidx.room:room-testing:${androidxRoomVersion}"
    androidTestImplementation "androidx.test.espresso:espresso-core:3.2.0", {
        exclude module: 'support-annotations'
    }

<<<<<<< HEAD
    // NewPipe dependencies
    // You can use a local version by uncommenting a few lines in settings.gradle
    implementation 'com.github.TeamNewPipe:NewPipeExtractor:a8665fd97f223f41190fa04569af723be9e03008'
=======
    implementation 'com.github.TeamNewPipe:NewPipeExtractor:19c0e8700db3af35e5dfc58e4eea50e75d7c4c61'

>>>>>>> 25d55512
    implementation "com.github.TeamNewPipe:nanojson:1d9e1aea9049fc9f85e68b43ba39fe7be1c1f751"

    implementation "org.jsoup:jsoup:1.13.1"

    implementation "com.squareup.okhttp3:okhttp:3.12.12"

    implementation "com.google.android.exoplayer:exoplayer:${exoPlayerVersion}"
    implementation "com.google.android.exoplayer:extension-mediasession:${exoPlayerVersion}"

    implementation "com.google.android.material:material:1.1.0"

    compileOnly "com.google.auto.service:auto-service-annotations:${googleAutoServiceVersion}"
    kapt "com.google.auto.service:auto-service:${googleAutoServiceVersion}"

    implementation "androidx.appcompat:appcompat:1.1.0"
    implementation "androidx.preference:preference:1.1.1"
    implementation "androidx.recyclerview:recyclerview:1.1.0"
    implementation "androidx.cardview:cardview:1.0.0"
    implementation "androidx.constraintlayout:constraintlayout:1.1.3"
    implementation 'androidx.core:core-ktx:1.3.1'

    implementation "androidx.lifecycle:lifecycle-livedata:${androidxLifecycleVersion}"
    implementation "androidx.lifecycle:lifecycle-viewmodel:${androidxLifecycleVersion}"

    implementation "androidx.room:room-runtime:${androidxRoomVersion}"
    implementation "androidx.room:room-rxjava2:${androidxRoomVersion}"
    kapt "androidx.room:room-compiler:${androidxRoomVersion}"

    implementation "com.xwray:groupie:${groupieVersion}"
    implementation "com.xwray:groupie-kotlin-android-extensions:${groupieVersion}"

    implementation "de.hdodenhof:circleimageview:3.1.0"
    implementation "com.nostra13.universalimageloader:universal-image-loader:1.9.5"

    implementation "io.noties.markwon:core:${markwonVersion}"
    implementation "io.noties.markwon:linkify:${markwonVersion}"

    implementation "com.nononsenseapps:filepicker:4.2.1"

    implementation "ch.acra:acra-core:5.5.0"

    implementation "io.reactivex.rxjava2:rxjava:2.2.19"
    implementation "io.reactivex.rxjava2:rxandroid:2.1.1"
    implementation "com.jakewharton.rxbinding2:rxbinding:2.2.0"

    implementation "org.ocpsoft.prettytime:prettytime:4.0.6.Final"
}

static String getGitWorkingBranch() {
    try {
        def gitProcess = "git rev-parse --abbrev-ref HEAD".execute()
        gitProcess.waitFor()
        if (gitProcess.exitValue() == 0) {
            return gitProcess.text.trim()
        } else {
            // not a git repository
            return ""
        }
    } catch (IOException ignored) {
        // git was not found
        return ""
    }
}<|MERGE_RESOLUTION|>--- conflicted
+++ resolved
@@ -169,14 +169,9 @@
         exclude module: 'support-annotations'
     }
 
-<<<<<<< HEAD
     // NewPipe dependencies
     // You can use a local version by uncommenting a few lines in settings.gradle
-    implementation 'com.github.TeamNewPipe:NewPipeExtractor:a8665fd97f223f41190fa04569af723be9e03008'
-=======
-    implementation 'com.github.TeamNewPipe:NewPipeExtractor:19c0e8700db3af35e5dfc58e4eea50e75d7c4c61'
-
->>>>>>> 25d55512
+    implementation 'com.github.TeamNewPipe:NewPipeExtractor:62912ee8349f5d26617c039f337297628ff52ead'
     implementation "com.github.TeamNewPipe:nanojson:1d9e1aea9049fc9f85e68b43ba39fe7be1c1f751"
 
     implementation "org.jsoup:jsoup:1.13.1"
