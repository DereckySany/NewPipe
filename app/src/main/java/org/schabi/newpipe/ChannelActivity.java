package org.schabi.newpipe;

import android.content.Intent;
import android.net.Uri;
import android.os.Bundle;
import android.os.Handler;
<<<<<<< HEAD
=======
import android.support.design.widget.CollapsingToolbarLayout;
import android.support.design.widget.FloatingActionButton;
import android.support.v7.app.AppCompatActivity;
>>>>>>> 553cec16
import android.support.v7.widget.LinearLayoutManager;
import android.support.v7.widget.RecyclerView;
import android.util.Log;
import android.view.Menu;
import android.view.MenuItem;
import android.view.View;
import android.widget.Button;
import android.widget.ImageView;
import android.widget.ProgressBar;
import android.widget.TextView;
import android.widget.Toast;

import com.nostra13.universalimageloader.core.ImageLoader;

import org.schabi.newpipe.detail.VideoItemDetailFragment;
import org.schabi.newpipe.extractor.NewPipe;
import org.schabi.newpipe.extractor.StreamingService;
import org.schabi.newpipe.extractor.channel.ChannelExtractor;
import org.schabi.newpipe.extractor.channel.ChannelInfo;
import org.schabi.newpipe.extractor.exceptions.ExtractionException;
import org.schabi.newpipe.extractor.exceptions.ParsingException;
import org.schabi.newpipe.info_list.InfoItemBuilder;
import org.schabi.newpipe.info_list.InfoListAdapter;
import org.schabi.newpipe.report.ErrorActivity;
<<<<<<< HEAD
import org.schabi.newpipe.settings.SettingsActivity;
import org.schabi.newpipe.util.NavStack;

import java.io.IOException;

import static android.os.Build.VERSION.SDK_INT;
=======
import org.schabi.newpipe.util.ThemeHelper;

import java.io.IOException;
>>>>>>> 553cec16

/**
 * Copyright (C) Christian Schabesberger 2016 <chris.schabesberger@mailbox.org>
 * ChannelActivity.java is part of NewPipe.
 *
 * NewPipe is free software: you can redistribute it and/or modify
 * it under the terms of the GNU General Public License as published by
 * the Free Software Foundation, either version 3 of the License, or
 * (at your option) any later version.
 *
 * NewPipe is distributed in the hope that it will be useful,
 * but WITHOUT ANY WARRANTY; without even the implied warranty of
 * MERCHANTABILITY or FITNESS FOR A PARTICULAR PURPOSE.  See the
 * GNU General Public License for more details.
 *
 * You should have received a copy of the GNU General Public License
 * along with NewPipe.  If not, see <http://www.gnu.org/licenses/>.
 */

<<<<<<< HEAD
public class ChannelActivity extends ThemableActivity {
    private static final String TAG = ChannelActivity.class.toString();
    private View rootView = null;

=======
public class ChannelActivity extends AppCompatActivity {


    // intent const
    public static final String CHANNEL_URL = "channel_url";
    public static final String SERVICE_ID = "service_id";
    private static final String TAG = ChannelActivity.class.toString();
    private View rootView = null;
>>>>>>> 553cec16
    private int serviceId = -1;
    private String channelUrl = "";
    private int pageNumber = 0;
    private boolean hasNextPage = true;
    private boolean isLoading = false;

    private ImageLoader imageLoader = ImageLoader.getInstance();
    private InfoListAdapter infoListAdapter = null;

    private String subS = "";

    ProgressBar progressBar = null;
    ImageView channelBanner = null;
    ImageView avatarView = null;
    TextView titleView = null;
    TextView subscirberView = null;
    Button subscriberButton = null;
    View subscriberLayout = null;

    View header = null;

    @Override
    protected void onCreate(Bundle savedInstanceState) {
        super.onCreate(savedInstanceState);
<<<<<<< HEAD

=======
        ThemeHelper.setTheme(this, false);
>>>>>>> 553cec16
        setContentView(R.layout.activity_channel);
        rootView = findViewById(android.R.id.content);

        getSupportActionBar().setDisplayHomeAsUpEnabled(true);
        getSupportActionBar().setDisplayShowTitleEnabled(true);

        infoListAdapter = new InfoListAdapter(this, rootView);
        RecyclerView recyclerView = (RecyclerView) findViewById(R.id.channel_streams_view);
        final LinearLayoutManager layoutManager = new LinearLayoutManager(this);
        recyclerView.setLayoutManager(layoutManager);
        header = getLayoutInflater().inflate(R.layout.channel_header, recyclerView, false);
        infoListAdapter.setHeader(header);
        recyclerView.setAdapter(infoListAdapter);
        infoListAdapter.setOnStreamInfoItemSelectedListener(
                new InfoItemBuilder.OnInfoItemSelectedListener() {
            @Override
            public void selected(String url, int serviceId) {
                NavStack.getInstance()
                        .openDetailActivity(ChannelActivity.this, url, serviceId);
            }
        });

        // detect if list has ben scrolled to the bottom
        recyclerView.setOnScrollListener(new RecyclerView.OnScrollListener() {
            @Override
            public void onScrolled(RecyclerView recyclerView, int dx, int dy) {
                int pastVisiblesItems, visibleItemCount, totalItemCount;
                super.onScrolled(recyclerView, dx, dy);
                if(dy > 0) //check for scroll down
                {
                    visibleItemCount = layoutManager.getChildCount();
                    totalItemCount = layoutManager.getItemCount();
                    pastVisiblesItems = layoutManager.findFirstVisibleItemPosition();

                    if ( (visibleItemCount + pastVisiblesItems) >= totalItemCount
                            && !isLoading
                            && hasNextPage)
                    {
                        pageNumber++;
                        requestData(true);
                    }
                }
            }
        });

        subS = getString(R.string.subscriber);

        progressBar = (ProgressBar) findViewById(R.id.progressBar);
        channelBanner = (ImageView) header.findViewById(R.id.channel_banner_image);
        avatarView = (ImageView) header.findViewById(R.id.channel_avatar_view);
        titleView = (TextView) header.findViewById(R.id.channel_title_view);
        subscirberView = (TextView) header.findViewById(R.id.channel_subscriber_view);
        subscriberButton = (Button) header.findViewById(R.id.channel_subscribe_button);
        subscriberLayout = header.findViewById(R.id.channel_subscriber_layout);

        if(savedInstanceState == null) {
            handleIntent(getIntent());
        } else {
            channelUrl = savedInstanceState.getString(NavStack.URL);
            serviceId = savedInstanceState.getInt(NavStack.SERVICE_ID);
            NavStack.getInstance()
                    .restoreSavedInstanceState(savedInstanceState);
        }

    }

    @Override
    public void onNewIntent(Intent intent) {
        super.onNewIntent(intent);
        handleIntent(intent);
    }

    private void handleIntent(Intent i) {
        channelUrl = i.getStringExtra(NavStack.URL);
        serviceId = i.getIntExtra(NavStack.SERVICE_ID, -1);
        requestData(false);
    }

    @Override
    public void onSaveInstanceState(Bundle outState) {
        super.onSaveInstanceState(outState);
        outState.putString(NavStack.URL, channelUrl);
        outState.putInt(NavStack.SERVICE_ID, serviceId);
        NavStack.getInstance()
                .onSaveInstanceState(outState);
    }

    private void updateUi(final ChannelInfo info) {
        findViewById(R.id.channel_header_layout).setVisibility(View.VISIBLE);
        progressBar.setVisibility(View.GONE);

        if(info.channel_name != null && !info.channel_name.isEmpty()) {
            getSupportActionBar().setTitle(info.channel_name);
            titleView.setText(info.channel_name);
        }

        if(info.banner_url != null && !info.banner_url.isEmpty()) {
            imageLoader.displayImage(info.banner_url, channelBanner,
                   new ImageErrorLoadingListener(this, rootView ,info.service_id));
        }

        if(info.avatar_url != null && !info.avatar_url.isEmpty()) {
            avatarView.setVisibility(View.VISIBLE);
            imageLoader.displayImage(info.avatar_url, avatarView,
                    new ImageErrorLoadingListener(this, rootView ,info.service_id));
        }

        if(info.subscriberCount != -1) {
            subscirberView.setText(buildSubscriberString(info.subscriberCount));
        }

        if((info.feed_url != null && !info.feed_url.isEmpty()) ||
                (info.subscriberCount != -1)) {
            subscriberLayout.setVisibility(View.VISIBLE);
        }

        if(info.feed_url != null && !info.feed_url.isEmpty()) {
            subscriberButton.setOnClickListener(new View.OnClickListener() {
                @Override
                public void onClick(View view) {
                    Log.d(TAG, info.feed_url);
                    Intent i = new Intent(Intent.ACTION_VIEW, Uri.parse(info.feed_url));
                    startActivity(i);
                }
            });
        } else {
            subscriberButton.setVisibility(View.INVISIBLE);
        }

    }

    private void addVideos(final ChannelInfo info) {
        infoListAdapter.addInfoItemList(info.related_streams);
    }

    private void postNewErrorToast(Handler h, final int stringResource) {
        h.post(new Runnable() {
            @Override
            public void run() {
                Toast.makeText(ChannelActivity.this,
                        stringResource, Toast.LENGTH_LONG).show();
            }
        });
    }

    private void requestData(final boolean onlyVideos) {
        // start processing
        isLoading = true;

        //delete already displayed content
        progressBar.setVisibility(View.VISIBLE);
        infoListAdapter.clearSteamItemList();
        if(SDK_INT >= 21) {
            channelBanner.setImageDrawable(getDrawable(R.drawable.channel_banner));
            avatarView.setImageDrawable(getDrawable(R.drawable.buddy));
            subscriberLayout.setVisibility(View.GONE);
            titleView.setText("");
            getSupportActionBar().setTitle("");
        }


        Thread channelExtractorThread = new Thread(new Runnable() {
            Handler h = new Handler();

            @Override
            public void run() {
                StreamingService service = null;
                try {
                    service = NewPipe.getService(serviceId);
                    ChannelExtractor extractor = service.getChannelExtractorInstance(
                            channelUrl, pageNumber);

                    final ChannelInfo info = ChannelInfo.getInfo(extractor);


                    h.post(new Runnable() {
                        @Override
                        public void run() {
                            isLoading = false;
                            if(!onlyVideos) {
                                updateUi(info);
                            }
                            hasNextPage = info.hasNextPage;
                            addVideos(info);
                        }
                    });

                    // look for non critical errors during extraction
                    if(info != null &&
                            !info.errors.isEmpty()) {
                        Log.e(TAG, "OCCURRED ERRORS DURING EXTRACTION:");
                        for (Throwable e : info.errors) {
                            e.printStackTrace();
                            Log.e(TAG, "------");
                        }

                        View rootView = findViewById(android.R.id.content);
                        ErrorActivity.reportError(h, ChannelActivity.this,
                                info.errors, null, rootView,
                                ErrorActivity.ErrorInfo.make(ErrorActivity.REQUESTED_CHANNEL,
                                        service.getServiceInfo().name, channelUrl, 0 /* no message for the user */));
                    }
                } catch(IOException ioe) {
                    postNewErrorToast(h, R.string.network_error);
                    ioe.printStackTrace();
                } catch(ParsingException pe) {
                    ErrorActivity.reportError(h, ChannelActivity.this, pe, VideoItemDetailFragment.class, null,
                            ErrorActivity.ErrorInfo.make(ErrorActivity.REQUESTED_CHANNEL,
                                    service.getServiceInfo().name, channelUrl, R.string.parsing_error));
                    h.post(new Runnable() {
                        @Override
                        public void run() {
                            ChannelActivity.this.finish();
                        }
                    });
                    pe.printStackTrace();
                } catch(ExtractionException ex) {
                    String name = "none";
                    if(service != null) {
                        name = service.getServiceInfo().name;
                    }
                    ErrorActivity.reportError(h, ChannelActivity.this, ex, VideoItemDetailFragment.class, null,
                            ErrorActivity.ErrorInfo.make(ErrorActivity.REQUESTED_CHANNEL,
                                    name, channelUrl, R.string.parsing_error));
                    h.post(new Runnable() {
                        @Override
                        public void run() {
                            ChannelActivity.this.finish();
                        }
                    });
                    ex.printStackTrace();
                } catch(Exception e) {
                    ErrorActivity.reportError(h, ChannelActivity.this, e, VideoItemDetailFragment.class, null,
                            ErrorActivity.ErrorInfo.make(ErrorActivity.REQUESTED_CHANNEL,
                                    service.getServiceInfo().name, channelUrl, R.string.general_error));
                    h.post(new Runnable() {
                        @Override
                        public void run() {
                            ChannelActivity.this.finish();
                        }
                    });
                    e.printStackTrace();
                }
            }
        });

        channelExtractorThread.start();
    }

    @Override
    public void onBackPressed() {
        try {
            NavStack.getInstance()
                    .navBack(this);
        } catch (Exception e) {
            ErrorActivity.reportUiError(this, e);
        }
    }

    @Override
    public boolean onCreateOptionsMenu(Menu menu) {
        super.onCreateOptionsMenu(menu);
        getMenuInflater().inflate(R.menu.menu_channel, menu);
        return true;
    }

    @Override
    public boolean onOptionsItemSelected(MenuItem item) {
        super.onOptionsItemSelected(item);
        switch(item.getItemId()) {
            case R.id.action_settings: {
                Intent intent = new Intent(this, SettingsActivity.class);
                startActivity(intent);
                return true;
            }
            case R.id.menu_item_openInBrowser: {
                Intent intent = new Intent();
                intent.setAction(Intent.ACTION_VIEW);
                intent.setData(Uri.parse(channelUrl));

                startActivity(Intent.createChooser(intent, getString(R.string.choose_browser)));
            }
            case R.id.menu_item_share:
                Intent intent = new Intent();
                intent.setAction(Intent.ACTION_SEND);
                intent.putExtra(Intent.EXTRA_TEXT, channelUrl);
                intent.setType("text/plain");
                startActivity(Intent.createChooser(intent, getString(R.string.share_dialog_title)));
            case android.R.id.home:
                NavStack.getInstance().openMainActivity(this);
            default:
                return super.onOptionsItemSelected(item);
        }
    }

    private String buildSubscriberString(long count) {
        String out = "";
        if(count >= 1000000000){
            out += Long.toString((count/1000000000)%1000)+".";
        }
        if(count>=1000000){
            out += Long.toString((count/1000000)%1000) + ".";
        }
        if(count>=1000){
            out += Long.toString((count/1000)%1000)+".";
        }
        out += Long.toString(count%1000) + " " + subS;
        return out;
    }
}<|MERGE_RESOLUTION|>--- conflicted
+++ resolved
@@ -4,12 +4,7 @@
 import android.net.Uri;
 import android.os.Bundle;
 import android.os.Handler;
-<<<<<<< HEAD
-=======
-import android.support.design.widget.CollapsingToolbarLayout;
-import android.support.design.widget.FloatingActionButton;
 import android.support.v7.app.AppCompatActivity;
->>>>>>> 553cec16
 import android.support.v7.widget.LinearLayoutManager;
 import android.support.v7.widget.RecyclerView;
 import android.util.Log;
@@ -34,18 +29,12 @@
 import org.schabi.newpipe.info_list.InfoItemBuilder;
 import org.schabi.newpipe.info_list.InfoListAdapter;
 import org.schabi.newpipe.report.ErrorActivity;
-<<<<<<< HEAD
 import org.schabi.newpipe.settings.SettingsActivity;
 import org.schabi.newpipe.util.NavStack;
-
 import java.io.IOException;
-
 import static android.os.Build.VERSION.SDK_INT;
-=======
 import org.schabi.newpipe.util.ThemeHelper;
 
-import java.io.IOException;
->>>>>>> 553cec16
 
 /**
  * Copyright (C) Christian Schabesberger 2016 <chris.schabesberger@mailbox.org>
@@ -65,21 +54,10 @@
  * along with NewPipe.  If not, see <http://www.gnu.org/licenses/>.
  */
 
-<<<<<<< HEAD
-public class ChannelActivity extends ThemableActivity {
+public class ChannelActivity extends AppCompatActivity {
     private static final String TAG = ChannelActivity.class.toString();
     private View rootView = null;
 
-=======
-public class ChannelActivity extends AppCompatActivity {
-
-
-    // intent const
-    public static final String CHANNEL_URL = "channel_url";
-    public static final String SERVICE_ID = "service_id";
-    private static final String TAG = ChannelActivity.class.toString();
-    private View rootView = null;
->>>>>>> 553cec16
     private int serviceId = -1;
     private String channelUrl = "";
     private int pageNumber = 0;
@@ -104,11 +82,7 @@
     @Override
     protected void onCreate(Bundle savedInstanceState) {
         super.onCreate(savedInstanceState);
-<<<<<<< HEAD
-
-=======
-        ThemeHelper.setTheme(this, false);
->>>>>>> 553cec16
+        ThemeHelper.setTheme(this, true);
         setContentView(R.layout.activity_channel);
         rootView = findViewById(android.R.id.content);
 
