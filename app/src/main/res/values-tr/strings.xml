--- conflicted
+++ resolved
@@ -255,8 +255,5 @@
     <string name="history_empty">Geçmiş boş</string>
     <string name="history_cleared">Geçmiş temizlendi</string>
     <string name="item_deleted">Öge silindi</string>
-<<<<<<< HEAD
-=======
 <string name="delete_item_search_history">Bu içeriği arama geçmişinden silmek istiyor musunuz?</string>
->>>>>>> 01554545
 </resources>